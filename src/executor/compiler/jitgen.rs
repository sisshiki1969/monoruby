--- conflicted
+++ resolved
@@ -1066,14 +1066,10 @@
                             }
                         },
                     )
-<<<<<<< HEAD
                     .for_each(|bc_pos| {
                         let pc = func.bytecode()[bc_pos];
                         eprintln!(":{:05} {:?}", bc_pos, pc);
                     });
-=======
-                    .for_each(|bc_pos| eprintln!(":{:05}", bc_pos));
->>>>>>> 9f4b1391
 
                 eprintln!("  {:05x}: {}", i, text);
             }
