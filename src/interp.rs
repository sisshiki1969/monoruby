use super::*;

mod bcgen;
mod bcinst;
pub use bcgen::BcGen;
use bcgen::*;
use bcinst::*;

#[derive(Debug, Clone)]
pub enum BcErr {
    UndefinedLocal(String),
    //UndefinedMethod(String),
}

///
/// ID of instruction.
///
#[derive(Debug, Clone, Copy, PartialEq, Eq, Hash, Default)]
struct InstId(pub usize);

///
/// ID of register.
///
#[derive(Debug, Clone, Copy, PartialEq, Eq, Hash, Default)]
struct Reg(pub usize);

///
/// ID of local variable.
///
#[derive(Debug, Clone, Copy, PartialEq, Eq, Hash, Default)]
struct Local(pub usize);

pub struct Interp {
    cur_fn: BcFuncId,
    pc: usize,
    call_stack: Stack,
}

impl std::ops::Index<Reg> for Interp {
    type Output = Value;
    fn index(&self, index: Reg) -> &Value {
        &self.call_stack[index]
    }
}

impl std::ops::IndexMut<Reg> for Interp {
    fn index_mut(&mut self, index: Reg) -> &mut Value {
        &mut self.call_stack[index]
    }
}

impl std::ops::Index<Local> for Interp {
    type Output = Value;
    fn index(&self, index: Local) -> &Value {
        &self.call_stack[index]
    }
}

impl std::ops::IndexMut<Local> for Interp {
    fn index_mut(&mut self, index: Local) -> &mut Value {
        &mut self.call_stack[index]
    }
}

#[derive(Debug, Clone)]
struct Stack {
    stack: Vec<Value>,
    bp: usize,
    reg_base: usize,
    args_len: usize,
}

impl std::ops::Index<Reg> for Stack {
    type Output = Value;
    fn index(&self, index: Reg) -> &Value {
        &self.stack[self.reg_base + index.0 as usize]
    }
}

impl std::ops::IndexMut<Reg> for Stack {
    fn index_mut(&mut self, index: Reg) -> &mut Value {
        &mut self.stack[self.reg_base + index.0 as usize]
    }
}

impl std::ops::Index<Local> for Stack {
    type Output = Value;
    fn index(&self, index: Local) -> &Value {
        &self.stack[self.bp + index.0]
    }
}

impl std::ops::IndexMut<Local> for Stack {
    fn index_mut(&mut self, index: Local) -> &mut Value {
        &mut self.stack[self.bp + index.0]
    }
}

impl Stack {
    fn new() -> Self {
        Self {
            stack: vec![],
            bp: 0,
            reg_base: 0,
            args_len: 0,
        }
    }

    fn args(&self) -> &[Value] {
        &self.stack[self.bp..self.bp + self.args_len]
    }

    fn reg_slice(&self, reg: Reg, len: usize) -> std::ops::Range<usize> {
        let start = self.reg_base + reg.0 as usize;
        start..start + len
    }

<<<<<<< HEAD
    fn push_frame(
        &mut self,
        args: Reg,
        args_len: usize,
        bc_func: &BcFunc,
        cur_fn: BcFuncId,
        pc: usize,
    ) {
        let args = self.reg_slice(args, args_len);
        let local_num = bc_func.locals.len();
=======
    fn push_frame(&mut self, args: &[Value], bc_func: &BcFunc, cur_fn: BcFuncId, pc: usize) {
        let local_num = bc_func.local_num();
>>>>>>> 08de70f3
        let reg_num = bc_func.reg_num;
        self.stack.push(Value::from_unchecked(cur_fn.0 as u64));
        self.stack.push(Value::from_unchecked(pc as u64));
        self.stack.push(Value::from_unchecked(self.args_len as u64));
        self.stack.push(Value::from_unchecked(self.reg_base as u64));
        self.stack.push(Value::from_unchecked(self.bp as u64));
        self.bp = self.stack.len();
        self.reg_base = self.bp + local_num;
        self.args_len = args_len;
        let new_len = self.stack.len() + local_num + reg_num as usize;
        self.stack.extend_from_within(args);
        self.stack.resize(new_len, Value::nil());
    }

    fn pop_frame(&mut self) -> (bool, BcFuncId, usize) {
        let old_bp = self.bp;
        let cur_fn = self.stack[old_bp - 5].get() as usize;
        let pc = self.stack[old_bp - 4].get() as usize;
        self.args_len = self.stack[old_bp - 3].get() as usize;
        self.reg_base = self.stack[old_bp - 2].get() as usize;
        self.bp = self.stack[old_bp - 1].get() as usize;
        self.stack.truncate(old_bp - 5);
        (self.bp == 0, BcFuncId(cur_fn), pc)
    }
}

impl Interp {
    fn new() -> Self {
        Self {
            cur_fn: BcFuncId(0),
            pc: 0,
            call_stack: Stack::new(),
        }
    }

    fn push_frame(&mut self, args: Reg, len: usize, bc_func: &BcFunc) {
        self.call_stack
            .push_frame(args, len, bc_func, self.cur_fn, self.pc);
    }

    fn pop_frame(&mut self) -> bool {
        let (b, func, pc) = self.call_stack.pop_frame();
        self.cur_fn = func;
        self.pc = pc;
        b
    }

    pub fn eval_toplevel(bc_context: &BcGen) -> Value {
        let mut eval = Self::new();
        let hir_func = &bc_context[BcFuncId(0)];
        eval.push_frame(Reg(0), 0, hir_func);
        eval.eval_function(bc_context)
    }

    fn eval_function(&mut self, bc_context: &BcGen) -> Value {
        self.pc = 0;
        loop {
            let inst = &bc_context[self.cur_fn].insts()[self.pc];
            //eprintln!("{:?}", &inst);
            self.pc += 1;
            if let Some(val) = self.eval(bc_context, inst) {
                let _ = self.pop_frame();
                return val;
            }
        }
    }
}

macro_rules! value_op {
    ($lhs:ident, $rhs:ident, $op:ident) => {{
        match ($lhs.unpack(), $rhs.unpack()) {
            (RV::Integer($lhs), RV::Integer($rhs)) => $lhs.$op(&$rhs),
            (RV::Integer($lhs), RV::Float($rhs)) => ($lhs as f64).$op(&$rhs),
            (RV::Float($lhs), RV::Integer($rhs)) => $lhs.$op(&($rhs as f64)),
            (RV::Float($lhs), RV::Float($rhs)) => $lhs.$op(&$rhs),
            _ => unreachable!(),
        }
    }};
}

impl Interp {
    fn eval(&mut self, bc_context: &BcGen, inst: &Inst) -> Option<Value> {
        match inst {
            Inst::Integer(ret, i) => {
                self[*ret] = Value::integer(*i);
            }
            Inst::Float(ret, f) => {
                self[*ret] = Value::float(*f);
            }
            Inst::Nil(ret) => {
                self[*ret] = Value::nil();
            }
            Inst::Neg(dst, src) => {
                self[*dst] = match self[*src].unpack() {
                    RV::Integer(i) => Value::integer(-i),
                    RV::Float(f) => Value::float(-f),
                    _ => unreachable!(),
                };
            }
            Inst::Add(ret, lhs, rhs) => {
                self[*ret] = match (self[*lhs].unpack(), self[*rhs].unpack()) {
                    (RV::Integer(lhs), RV::Integer(rhs)) => Value::integer(lhs + rhs),
                    (RV::Integer(lhs), RV::Float(rhs)) => Value::float(lhs as f64 + rhs),
                    (RV::Float(lhs), RV::Integer(rhs)) => Value::float(lhs + rhs as f64),
                    (RV::Float(lhs), RV::Float(rhs)) => Value::float(lhs + rhs),
                    _ => unreachable!(),
                };
            }
            Inst::Sub(ret, lhs, rhs) => {
                self[*ret] = match (self[*lhs].unpack(), self[*rhs].unpack()) {
                    (RV::Integer(lhs), RV::Integer(rhs)) => Value::integer(lhs - rhs),
                    (RV::Integer(lhs), RV::Float(rhs)) => Value::float(lhs as f64 - rhs),
                    (RV::Float(lhs), RV::Integer(rhs)) => Value::float(lhs - rhs as f64),
                    (RV::Float(lhs), RV::Float(rhs)) => Value::float(lhs - rhs),
                    _ => unreachable!(),
                };
            }
            Inst::Mul(ret, lhs, rhs) => {
                self[*ret] = match (self[*lhs].unpack(), self[*rhs].unpack()) {
                    (RV::Integer(lhs), RV::Integer(rhs)) => Value::integer(lhs * rhs),
                    (RV::Integer(lhs), RV::Float(rhs)) => Value::float(lhs as f64 * rhs),
                    (RV::Float(lhs), RV::Integer(rhs)) => Value::float(lhs * rhs as f64),
                    (RV::Float(lhs), RV::Float(rhs)) => Value::float(lhs * rhs),
                    _ => unreachable!(),
                };
            }
            Inst::Div(ret, lhs, rhs) => {
                self[*ret] = match (self[*lhs].unpack(), self[*rhs].unpack()) {
                    (RV::Integer(lhs), RV::Integer(rhs)) => Value::integer(lhs / rhs),
                    (RV::Integer(lhs), RV::Float(rhs)) => Value::float(lhs as f64 / rhs),
                    (RV::Float(lhs), RV::Integer(rhs)) => Value::float(lhs / rhs as f64),
                    (RV::Float(lhs), RV::Float(rhs)) => Value::float(lhs / rhs),
                    _ => unreachable!(),
                };
            }
            Inst::Cmp(kind, ret, lhs, rhs) => {
                let lhs = self[*lhs];
                let rhs = self[*rhs];
                self[*ret] = Value::bool(match kind {
                    CmpKind::Eq => value_op!(lhs, rhs, eq),
                    CmpKind::Ne => value_op!(lhs, rhs, ne),
                    CmpKind::Lt => value_op!(lhs, rhs, lt),
                    CmpKind::Gt => value_op!(lhs, rhs, gt),
                    CmpKind::Le => value_op!(lhs, rhs, le),
                    CmpKind::Ge => value_op!(lhs, rhs, ge),
                });
            }
            Inst::Ret(lhs) => return Some(self[*lhs]),
            Inst::LocalStore(ret, local, src) => {
                let v = self[*src];
                self[*local] = v;
                if let Some(ret) = ret {
                    self[*ret] = v;
                }
            }
            Inst::LocalLoad(local, dst) => {
                self[*dst] = self[*local];
            }
            Inst::Call(id, ret, args, len) => {
                let bc_func = &bc_context[*id];
                self.push_frame(*args, *len, bc_func);
                self.cur_fn = *id;
                let res = self.eval_function(bc_context);
                if let Some(ret) = *ret {
                    self[ret] = res;
                }
            }
            Inst::Br(next_pc) => {
                self.pc = bc_context[self.cur_fn].labels()[*next_pc].unwrap().0;
            }
            Inst::CondBr(cond_, then_) => {
                if self[*cond_] != Value::bool(false) {
                    self.pc = bc_context[self.cur_fn].labels()[*then_].unwrap().0;
                };
            }
            Inst::CondNotBr(cond_, else_) => {
                if self[*cond_] == Value::bool(false) {
                    self.pc = bc_context[self.cur_fn].labels()[*else_].unwrap().0;
                };
            }
        }
        None
    }
}<|MERGE_RESOLUTION|>--- conflicted
+++ resolved
@@ -115,7 +115,6 @@
         start..start + len
     }
 
-<<<<<<< HEAD
     fn push_frame(
         &mut self,
         args: Reg,
@@ -125,11 +124,7 @@
         pc: usize,
     ) {
         let args = self.reg_slice(args, args_len);
-        let local_num = bc_func.locals.len();
-=======
-    fn push_frame(&mut self, args: &[Value], bc_func: &BcFunc, cur_fn: BcFuncId, pc: usize) {
         let local_num = bc_func.local_num();
->>>>>>> 08de70f3
         let reg_num = bc_func.reg_num;
         self.stack.push(Value::from_unchecked(cur_fn.0 as u64));
         self.stack.push(Value::from_unchecked(pc as u64));
