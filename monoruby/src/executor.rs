use super::*;
use crate::{builtins::Arg, bytecodegen::*};

pub mod frame;
pub mod inline;
pub mod op;
use crate::bytecodegen::inst::*;
use crate::compiler::jitgen::trace_ir::*;
pub use compiler::*;
use fancy_regex::Captures;
pub use frame::*;
pub use op::*;
use ruruby_parse::{CmpKind, Loc, SourceInfoRef};

pub type Result<T> = std::result::Result<T, MonorubyErr>;
pub type BuiltinFn = extern "C" fn(&mut Executor, &mut Globals, LFP, Arg) -> Option<Value>;
pub type BinaryOpFn = extern "C" fn(&mut Executor, &mut Globals, Value, Value) -> Option<Value>;
pub type UnaryOpFn = extern "C" fn(&mut Executor, &mut Globals, Value) -> Option<Value>;

pub(crate) const BP_PREV_CFP: i64 = 8;
pub(crate) const BP_LFP: i64 = 16;
pub(crate) const LFP_OFFSET: i64 = 24;
pub(crate) const LBP_OUTER: i64 = 0 + LFP_OFFSET;
/// Meta 8bytes
pub(crate) const LBP_META: i64 = 8 + LFP_OFFSET;
/// Meta::Regnum 2bytes
pub(crate) const LBP_META_REGNUM: i64 = LBP_META - META_REGNUM as i64;
/// Meta::FuncId 4bytes
pub(crate) const LBP_META_FUNCID: i64 = LBP_META + META_FUNCID as i64;
pub(crate) const LBP_BLOCK: i64 = 16 + LFP_OFFSET;
pub(crate) const LBP_SELF: i64 = 24 + LFP_OFFSET;
pub const LBP_ARG0: i64 = LBP_SELF + 8;

pub(crate) const EXECUTOR_CFP: i64 = std::mem::offset_of!(Executor, cfp) as _;
pub(crate) const EXECUTOR_RSP_SAVE: i64 = std::mem::offset_of!(Executor, rsp_save) as _;
pub(crate) const EXECUTOR_PARENT_FIBER: i64 = std::mem::offset_of!(Executor, parent_fiber) as _;

///
/// Bytecode interpreter.
///
#[derive(Debug)]
#[repr(C)]
pub struct Executor {
    /// control frame pointer.
    cfp: Option<CFP>,
    /// rsp save area.
    ///
    /// - 0: created
    /// - -1: terminated
    /// - other: suspended
    rsp_save: Option<std::ptr::NonNull<u8>>,
    parent_fiber: Option<std::ptr::NonNull<Executor>>,
    lexical_class: Vec<Vec<Cref>>,
    sp_last_match: Option<Value>,   // $&        : Regexp.last_match(0)
    sp_post_match: Option<Value>,   // $'        : Regexp.post_match
    sp_matches: Vec<Option<Value>>, // $1 ... $n : Regexp.last_match(n)
    temp_stack: Vec<Value>,
    /// error information.
    exception: Option<MonorubyErr>,
}

impl std::default::Default for Executor {
    fn default() -> Self {
        Self {
            cfp: None,
            rsp_save: None,
            parent_fiber: None,
            lexical_class: vec![vec![]],
            sp_last_match: None,
            sp_post_match: None,
            sp_matches: vec![],
            temp_stack: vec![],
            exception: None,
        }
    }
}

impl alloc::GC<RValue> for Executor {
    fn mark(&self, alloc: &mut alloc::Allocator<RValue>) {
        self.sp_matches.iter().for_each(|v| {
            if let Some(v) = v {
                v.mark(alloc)
            }
        });
        if let Some(v) = self.sp_last_match {
            v.mark(alloc)
        };
        if let Some(v) = self.sp_post_match {
            v.mark(alloc)
        };
        self.temp_stack.iter().for_each(|v| v.mark(alloc));
        let mut cfp = self.cfp;
        while let Some(inner_cfp) = cfp {
            inner_cfp.lfp().mark(alloc);
            cfp = inner_cfp.prev();
        }
    }
}

impl Executor {
    pub fn init(globals: &mut Globals) -> Self {
        let mut executor = Self::default();
        let path = std::path::Path::new("startup/startup.rb");
        let code = include_str!("../startup/startup.rb").to_string();
        if let Err(err) = executor.exec_script(globals, code, path) {
            err.show_error_message_and_all_loc();
            panic!("error occurred in startup.");
        };
        #[cfg(feature = "emit-bc")]
        {
            globals.startup_flag = true;
        }
        executor
    }

    pub fn cfp(&self) -> CFP {
        self.cfp.unwrap()
    }

    pub(crate) unsafe fn register(&self, index: SlotId) -> Option<Value> {
        self.cfp().lfp().register(index.0 as usize)
    }

    pub(crate) fn method_func_id(&self) -> FuncId {
        self.cfp().method_func_id()
    }

    pub fn temp_len(&self) -> usize {
        self.temp_stack.len()
    }

    pub fn temp_push(&mut self, val: Value) {
        self.temp_stack.push(val);
    }

    pub fn temp_append(&mut self, mut v: Vec<Value>) -> usize {
        let len = self.temp_stack.len();
        self.temp_stack.append(&mut v);
        len
    }

    pub fn temp_extend_form_slice(&mut self, slice: &[Value]) -> usize {
        let len = self.temp_stack.len();
        self.temp_stack.extend_from_slice(slice);
        len
    }

    pub fn temp_clear(&mut self, len: usize) {
        self.temp_stack.truncate(len);
    }

    pub fn temp_tear(&mut self, len: usize) -> Vec<Value> {
        self.temp_stack.drain(len..).collect()
    }

    pub fn parent_fiber(&self) -> Option<std::ptr::NonNull<Executor>> {
        self.parent_fiber
    }

    pub fn sp_last_match(&self) -> Value {
        self.sp_last_match.unwrap_or_default()
    }

    pub fn sp_post_match(&self) -> Value {
        self.sp_post_match.unwrap_or_default()
    }
}

impl Executor {
    pub fn exec_script(
        &mut self,
        globals: &mut Globals,
        code: String,
        path: &std::path::Path,
    ) -> Result<Value> {
        let fid = match ruruby_parse::Parser::parse_program(code, path) {
            Ok(res) => bytecodegen::compile_script(globals, res.node, res.source_info),
            Err(err) => Err(MonorubyErr::parse(err)),
        }?;
        self.exec_func(globals, fid)
    }

    ///
    /// Execute top level method.
    ///
    /// *main* object is set to *self*.
    ///
    pub fn exec_func(&mut self, globals: &mut Globals, func_id: FuncId) -> Result<Value> {
        #[cfg(feature = "emit-bc")]
        globals.dump_bc();

        let res = (globals.codegen.entry_point)(self, globals, func_id);
        res.ok_or_else(|| self.take_error())
    }

    pub(crate) fn enter_class_context(&mut self) {
        self.lexical_class.push(vec![]);
    }

    pub(crate) fn exit_class_context(&mut self) {
        self.lexical_class.pop();
    }

    pub(crate) fn push_class_context(&mut self, class_id: ClassId) {
        self.lexical_class
            .last_mut()
            .unwrap()
            .push(Cref::new(class_id, false, Visibility::Public));
    }

    pub(crate) fn pop_class_context(&mut self) -> Option<ClassId> {
        self.lexical_class
            .last_mut()
            .unwrap()
            .pop()
            .map(|x| x.class_id)
    }

    pub(crate) fn set_module_function(&mut self) {
        self.lexical_class
            .last_mut()
            .unwrap()
            .last_mut()
            .unwrap()
            .module_function = true;
    }

    fn get_class_context(&self) -> Cref {
        self.lexical_class
            .last()
            .unwrap()
            .last()
            .cloned()
            .unwrap_or_else(|| Cref::new(OBJECT_CLASS, false, Visibility::Private))
    }

    fn context_class_id(&self) -> ClassId {
        self.lexical_class
            .last()
            .unwrap()
            .last()
            .map(|cref| cref.class_id)
            .unwrap_or(OBJECT_CLASS)
    }

    pub(crate) fn context_visibility(&self) -> Visibility {
        self.lexical_class
            .last()
            .unwrap()
            .last()
            .map(|cref| cref.visibility)
            .unwrap_or(Visibility::Private)
    }

    pub(crate) fn set_context_visibility(&mut self, visi: Visibility) {
        self.lexical_class
            .last_mut()
            .unwrap()
            .last_mut()
            .unwrap()
            .visibility = visi;
    }
}

//
// error handlers
//
impl Executor {
    pub fn set_error(&mut self, err: MonorubyErr) {
        assert_eq!(self.exception, None);
        self.exception = Some(err);
    }

    pub(crate) fn take_error(&mut self) -> MonorubyErr {
        std::mem::take(&mut self.exception).unwrap()
    }

    pub(crate) fn exception(&self) -> Option<&MonorubyErr> {
        self.exception.as_ref()
    }

    pub(crate) fn take_ex_obj(&mut self, globals: &Globals) -> Value {
        let err = self.take_error();
        self.exception_to_val(globals, err)
    }

    pub(crate) fn err_divide_by_zero(&mut self) {
        self.set_error(MonorubyErr::divide_by_zero());
    }

    pub(crate) fn err_wrong_number_of_arg_range(
        &mut self,
        given: usize,
        range: std::ops::RangeInclusive<usize>,
    ) {
        self.set_error(MonorubyErr::wrong_number_of_arg_range(given, range))
    }

    ///
    /// Set FrozenError with message "can't modify frozen Integer: 5".
    ///
    pub(crate) fn err_cant_modify_frozen(&mut self, globals: &Globals, val: Value) {
        self.set_error(MonorubyErr::cant_modify_frozen(globals, val));
    }

    pub(crate) fn push_error_location(&mut self, loc: Loc, sourceinfo: SourceInfoRef) {
        match &mut self.exception {
            Some(err) => {
                err.push_trace(loc, sourceinfo);
            }
            None => unreachable!(),
        };
    }

    fn exception_to_val(&self, globals: &Globals, err: MonorubyErr) -> Value {
        let class_id = globals.get_error_class(&err);
        Value::new_exception_from_err(err, class_id)
    }
}

//
// handling fiber.
//
impl Executor {
    pub fn fiber_state(&self) -> FiberState {
        match self.rsp_save {
            None => FiberState::Created,
            Some(p) if p.as_ptr() as i64 == -1 => FiberState::Terminated,
            _ => FiberState::Suspended,
        }
    }

    pub fn save_rsp(&mut self, rsp: *mut u8) {
        self.rsp_save = Some(std::ptr::NonNull::new(rsp).unwrap());
    }

    pub(crate) fn yield_fiber(&mut self, globals: &Globals, val: Value) -> Result<Value> {
        match (globals.codegen.yield_fiber)(self as _, val) {
            Some(res) => Ok(res),
            None => Err(unsafe { self.parent_fiber.unwrap().as_mut().take_error() }),
        }
    }
}

// Handling constants.

impl Executor {
    ///
    /// Find Constant in current class context.
    ///
    /// This fn returns the value of the constant and the class id of the base object.
    /// It is necessary to check the base class for confirmation of cache consistency.
    ///
    pub(crate) fn find_constant(
        &self,
        globals: &mut Globals,
        site_id: ConstSiteId,
    ) -> Result<(Value, Option<Value>)> {
        let base = globals.store[site_id]
            .base
            .map(|base| unsafe { self.register(base) }.unwrap());
        let current_func = self.method_func_id();
        globals.find_constant(site_id, current_func, base)
    }

    pub(crate) fn set_constant(&self, globals: &mut Globals, name: IdentId, val: Value) {
        let parent = self.context_class_id();
        globals.set_constant(parent, name, val);
    }
}

impl Executor {
    pub(crate) fn define_method(
        &mut self,
        globals: &mut Globals,
        name: IdentId,
        func: FuncId,
    ) -> Option<Value> {
        let Cref {
            class_id,
            module_function,
            visibility,
        } = self.get_class_context();
        let current_func = self.method_func_id();
        if globals[func].is_ruby_func().is_some() {
            globals[func].as_ruby_func_mut().lexical_context =
                globals[current_func].as_ruby_func().lexical_context.clone();
            globals.add_method(class_id, name, func, visibility);
            if module_function {
                globals.add_singleton_method(class_id, name, func, visibility);
            }
            globals.class_version_inc();
            Some(Value::nil())
        } else {
            let err = MonorubyErr::internalerr(format!(
                "define func: {:?} {:016x}",
                name,
                (func.get() as u64) + (name.get() as u64) << 32
            ));
            runtime::_dump_stacktrace(self, globals);
            self.set_error(err);
            None
        }
    }
}

// Invokation of methods and blocks.

impl Executor {
    ///
    /// Invoke method for *receiver* and *method*.
    ///
    pub(crate) fn invoke_method(
        &mut self,
        globals: &mut Globals,
        method: IdentId,
        receiver: Value,
        args: &[Value],
        block_handler: Option<BlockHandler>,
    ) -> Option<Value> {
        let func_id = match globals.find_method(receiver, method, false) {
            Ok(id) => id,
            Err(err) => {
                self.set_error(err);
                return None;
            }
        };
        (globals.codegen.method_invoker)(
            self,
            globals,
            func_id,
            receiver,
            args.as_ptr(),
            args.len(),
            block_handler,
        )
    }

    ///
    /// Invoke method for *receiver* and *method*.
    ///
    pub(crate) fn invoke_method_inner(
        &mut self,
        globals: &mut Globals,
        method: IdentId,
        receiver: Value,
        args: &[Value],
        block_handler: Option<BlockHandler>,
    ) -> Result<Value> {
        let func_id = globals.find_method(receiver, method, false)?;
        match (globals.codegen.method_invoker)(
            self,
            globals,
            func_id,
            receiver,
            args.as_ptr(),
            args.len(),
            block_handler,
        ) {
            Some(res) => Ok(res),
            None => Err(self.take_error()),
        }
    }

    ///
    /// Invoke method for *receiver* and *method*.
    ///
    pub(crate) fn invoke_method_inner2(
        &mut self,
        globals: &mut Globals,
        method: IdentId,
        receiver: Value,
        args: Arg,
        len: usize,
        block_handler: Option<BlockHandler>,
    ) -> Result<Value> {
        let func_id = globals.find_method(receiver, method, false)?;
        match (globals.codegen.method_invoker2)(
            self,
            globals,
            func_id,
            receiver,
            args,
            len,
            block_handler,
        ) {
            Some(res) => Ok(res),
            None => Err(self.take_error()),
        }
    }

    ///
    /// Invoke block for *block_handler*.
    ///
    /// To get BlockData, use get_block_data().
    ///  
    /// let data = globals.get_block_data(cfp, block);
    ///
    pub(crate) fn invoke_block(
        &mut self,
        globals: &mut Globals,
        data: &ProcInner,
        args: &[Value],
    ) -> Result<Value> {
        match (globals.codegen.block_invoker)(
            self,
            globals,
            data,
            Value::nil(),
            args.as_ptr(),
            args.len(),
        ) {
            Some(val) => Ok(val),
            None => Err(self.take_error()),
        }
    }

    pub(crate) fn invoke_block_with_self(
        &mut self,
        globals: &mut Globals,
        data: &ProcInner,
        self_val: Value,
        args: &[Value],
    ) -> Result<Value> {
        match (globals.codegen.block_invoker_with_self)(
            self,
            globals,
            data as _,
            self_val,
            args.as_ptr(),
            args.len(),
        ) {
            Some(val) => Ok(val),
            None => Err(self.take_error()),
        }
    }

    pub(crate) fn invoke_block_once(
        &mut self,
        globals: &mut Globals,
        bh: BlockHandler,
        args: &[Value],
    ) -> Result<Value> {
        let data = globals.get_block_data(self.cfp(), bh);
        self.invoke_block(globals, &data, args)
    }

    pub(crate) fn invoke_block_iter1(
        &mut self,
        globals: &mut Globals,
        bh: BlockHandler,
        iter: impl Iterator<Item = Value>,
    ) -> Result<()> {
        let data = globals.get_block_data(self.cfp(), bh);
        for val in iter {
            self.invoke_block(globals, &data, &[val])?;
        }
        Ok(())
    }

    pub(crate) fn invoke_block_map1(
        &mut self,
        globals: &mut Globals,
        bh: BlockHandler,
        iter: impl Iterator<Item = Value>,
    ) -> Result<Vec<Value>> {
        let data = globals.get_block_data(self.cfp(), bh);
        let t = self.temp_len();
        for v in iter {
            let res = self.invoke_block(globals, &data, &[v])?;
            self.temp_push(res);
        }
        let vec = self.temp_tear(t);
        Ok(vec)
    }

    pub(crate) fn flat_map(
        &mut self,
        globals: &mut Globals,
        bh: BlockHandler,
        iter: impl Iterator<Item = Value>,
    ) -> Result<Vec<Value>> {
        let mut v = vec![];
        for elem in self.invoke_block_map1(globals, bh, iter)? {
            match elem.is_array() {
                Some(ary) => v.extend(ary.iter()),
                None => v.push(elem),
            }
        }
        Ok(v)
    }

    pub(crate) fn invoke_block_fold1(
        &mut self,
        globals: &mut Globals,
        bh: BlockHandler,
        iter: impl Iterator<Item = Value>,
        mut res: Value,
    ) -> Result<Value> {
        let data = globals.get_block_data(self.cfp(), bh);
        for elem in iter {
            res = self.invoke_block(globals, &data, &[res, elem])?;
        }
        Ok(res)
    }

    ///
    /// Invoke proc.
    ///
    pub(crate) fn invoke_proc(
        &mut self,
        globals: &mut Globals,
        proc: Value,
        args: &[Value],
    ) -> Result<Value> {
        (globals.codegen.block_invoker)(
            self,
            globals,
            proc.as_proc(),
            Value::nil(),
            args.as_ptr(),
            args.len(),
        )
        .ok_or_else(|| self.take_error())
    }

    pub(crate) fn invoke_method_if_exists(
        &mut self,
        globals: &mut Globals,
        method: IdentId,
        receiver: Value,
        args: Arg,
        len: usize,
        bh: Option<BlockHandler>,
    ) -> Result<Value> {
        if let Some(func_id) = globals.check_method(receiver, method) {
            self.invoke_func2(globals, func_id, receiver, args, len, bh)
        } else {
            Ok(Value::nil())
        }
    }

    ///
    /// Invoke func with *args*: Args.
    ///
    pub(crate) fn invoke_func2(
        &mut self,
        globals: &mut Globals,
        func_id: FuncId,
        receiver: Value,
        args: Arg,
        len: usize,
        bh: Option<BlockHandler>,
    ) -> Result<Value> {
        let bh = bh.map(|bh| bh.delegate());
        (globals.codegen.method_invoker2)(self, globals, func_id, receiver, args, len, bh)
            .ok_or_else(|| self.take_error())
    }

    ///
    /// Invoke func with *args*: Args.
    ///
    pub(crate) fn invoke_func(
        &mut self,
        globals: &mut Globals,
        func_id: FuncId,
        receiver: Value,
        args: &[Value],
        bh: Option<BlockHandler>,
    ) -> Option<Value> {
        let bh = bh.map(|bh| bh.delegate());
        (globals.codegen.method_invoker)(
            self,
            globals,
            func_id,
            receiver,
            args.as_ptr(),
            args.len(),
            bh,
        )
    }

    pub(crate) fn define_class(
        &mut self,
        globals: &mut Globals,
        name: IdentId,
        superclass: Option<Value>,
        is_module: u32,
    ) -> Result<Value> {
        let parent = self.context_class_id();
        let self_val = match globals.get_constant(parent, name) {
            Some(val) => {
                val.expect_class_or_module(globals)?;
                if let Some(superclass) = superclass {
                    assert!(is_module != 1);
                    let superclass_id = superclass.expect_class(globals)?;
                    if Some(superclass_id) != val.as_class().superclass_id() {
                        return Err(MonorubyErr::superclass_mismatch(name));
                    }
                }
                val.as_class()
            }
            None => {
                let superclass = match superclass {
                    Some(superclass) => {
                        assert!(is_module != 1);
                        superclass.expect_class(globals)?;
                        superclass.as_class()
                    }
                    None => globals.object_class(),
                };
                globals.define_class(name, Some(superclass), parent, is_module == 1)
            }
        };
        self.push_class_context(self_val.id());
        Ok(self_val.as_val())
    }
}

impl Executor {
    pub fn generate_proc(&mut self, globals: &mut Globals, bh: BlockHandler) -> Result<Proc> {
        if bh.try_proxy().is_some() {
            let outer_lfp = self.cfp().prev().unwrap().lfp();
            outer_lfp.move_frame_to_heap();
            let proc = Proc::new(globals.get_block_data(self.cfp(), bh));
            Ok(proc)
        } else if bh.try_proc().is_some() {
            Ok(bh.0.into())
        } else {
            unimplemented!()
        }
    }

    ///
    /// Generate a proc object for Enumerator.
    ///
    /// this method use current `self` for the `obj` field for the Enumerator.
    ///
    /// ### args
    /// - *method*: the method name to generate a proc.
    ///
    /// ### return
    /// - the generated proc object.
    ///
    pub fn generate_enumerator(
        &mut self,
        globals: &mut Globals,
        method: IdentId,
        obj: Value,
        args: Vec<Value>,
    ) -> Result<Value> {
        let func_data = globals.get_func_data(FuncId::new(1)).clone();
        let outer_lfp = LFP::dummy_heap_frame_with_self(obj);
        let proc = Proc::from(outer_lfp, func_data);
        let e = Value::new_enumerator(obj, method, proc, args);
        Ok(e)
    }
}

// Handling special variables.

impl Executor {
    ///
    /// Save captured strings to special variables.
    ///
    /// - $n (n:0,1,2,3...) <- The string which matched with nth parenthesis in the last successful match.
    ///
    /// - $& <- The string which matched successfully at last.
    ///
    /// - $' <- The string after $&.
    ///
    pub(crate) fn save_captures(&mut self, captures: &Captures, given: &str) {
        //let id1 = IdentId::get_id("$&");
        //let id2 = IdentId::get_id("$'");
        match captures.get(0) {
            Some(m) => {
                self.sp_last_match = Some(Value::string_from_str(&given[m.start()..m.end()]));
                self.sp_post_match = Some(Value::string_from_str(&given[m.end()..]));
            }
            None => {
                self.sp_last_match = None;
                self.sp_post_match = None;
            }
        };

        self.sp_matches.clear();
        for i in 0..captures.len() {
            self.sp_matches.push(
                captures
                    .get(i)
                    .map(|m| Value::string_from_str(&given[m.start()..m.end()])),
            );
        }
    }

    pub(crate) fn get_special_matches(&self, mut nth: i64) -> Value {
        if nth < 0 {
            nth += self.sp_matches.len() as i64
        }
        if nth >= 0 {
            self.sp_matches
                .get(nth as usize)
                .cloned()
                .unwrap_or_default()
                .unwrap_or_default()
        } else {
            Value::nil()
        }
    }

    pub(crate) fn get_last_matchdata(&self) -> Value {
        Value::array_from_iter(self.sp_matches.iter().map(|v| v.unwrap_or_default()))
    }
}

#[derive(Clone, Copy)]
#[repr(transparent)]
pub struct BlockHandler(pub Value);

impl std::fmt::Debug for BlockHandler {
    fn fmt(&self, f: &mut std::fmt::Formatter<'_>) -> std::fmt::Result {
        if let Some((fid, outer)) = self.try_proxy() {
            write!(f, "fn:{:?} outer:{outer}", fid)
        } else if let Some(proc) = self.try_proc() {
            write!(f, "proc:{:?}", proc)
        } else {
            write!(f, "unknown handler {:016x}", self.0.id())
        }
    }
}

impl BlockHandler {
    pub fn new(val: Value) -> Self {
        Self(val)
    }

    pub fn from(func_id: FuncId) -> Self {
        let block_handler = ((u32::from(func_id) as i64) << 16) + 1;
        let bh = Value::integer(block_handler);
        Self::new(bh)
    }

    pub fn try_proxy(&self) -> Option<(FuncId, u16)> {
        self.0.try_fixnum().map(|i| {
            let i = i as u64;
            let func_id = FuncId::new(u32::try_from(i >> 16).unwrap());
            let idx = i as u16;
            (func_id, idx)
        })
    }

    pub fn delegate(self) -> Self {
        match self.0.try_fixnum() {
            Some(i) => Self(Value::integer(i + 1)),
            None => self,
        }
    }

    pub fn try_proc(&self) -> Option<&ProcInner> {
        self.0.is_proc()
    }

    pub(crate) fn as_proc(&self) -> &ProcInner {
        self.0.as_proc()
    }
}

#[derive(Debug, Clone)]
struct Cref {
    pub(crate) class_id: ClassId,
    pub(crate) module_function: bool,
    pub(crate) visibility: Visibility,
}

impl Cref {
    fn new(class_id: ClassId, module_function: bool, visibility: Visibility) -> Self {
        Self {
            class_id,
            module_function,
            visibility,
        }
    }
}

#[derive(Debug, PartialEq)]
pub enum FiberState {
    Created,
    Suspended,
    Terminated,
}

#[derive(Clone, Copy, PartialEq)]
#[repr(C)]
pub(crate) struct Bc {
    pub op1: u64,
    pub op2: Bc2,
}

impl Bc {
    pub fn is_integer1(&self) -> bool {
        self.classid1() == Some(INTEGER_CLASS)
    }

    pub fn is_integer2(&self) -> bool {
        self.classid2() == Some(INTEGER_CLASS)
    }

    pub fn is_float1(&self) -> bool {
        self.classid1() == Some(FLOAT_CLASS)
    }

    pub fn is_float2(&self) -> bool {
        self.classid2() == Some(FLOAT_CLASS)
    }

    pub fn is_integer_binop(&self) -> bool {
        self.classid1() == Some(INTEGER_CLASS) && self.classid2() == Some(INTEGER_CLASS)
    }

    pub fn is_float_binop(&self) -> bool {
        match (self.classid1(), self.classid2()) {
            (Some(class1), Some(class2)) => match (class1, class2) {
                (INTEGER_CLASS, INTEGER_CLASS) => false,
                (INTEGER_CLASS | FLOAT_CLASS, INTEGER_CLASS | FLOAT_CLASS) => true,
                _ => false,
            },
            _ => false,
        }
    }
    pub fn classid1(&self) -> Option<ClassId> {
        ClassId::from(self.op2.0 as u32)
    }

    pub fn classid2(&self) -> Option<ClassId> {
        ClassId::from((self.op2.0 >> 32) as u32)
    }

    pub fn cached_version(&self) -> u32 {
        let op = self.op2.0;
        (op >> 32) as u32
    }

    pub fn cached_ivarid(&self) -> IvarId {
        let op = self.op2.0;
        IvarId::new((op >> 32) as u32)
    }

    fn fid(&self) -> Option<FuncId> {
        let op = self.op1 as u32;
        if op == 0 {
            None
        } else {
            Some(FuncId::new(op))
        }
    }

    pub fn value(&self) -> Option<Value> {
        match self.op2.0 {
            0 => None,
            v => Some(Value::from(v)),
        }
    }

    #[cfg(feature = "dump-bc")]
    pub fn into_jit_addr(self) -> u64 {
        self.op2.0
    }

    pub(super) fn from(op1: u64) -> Self {
        Self {
            op1,
            op2: Bc2::from(0),
        }
    }

    pub(super) fn from_u32(op1: u64, op2: u32) -> Self {
        Self {
            op1,
            op2: Bc2::from(op2 as u64),
        }
    }

    pub(super) fn from_fn_info(op1: u64, fn_info: &FnInitInfo) -> Self {
        let FnInitInfo {
            arg_num,
            block_pos,
            req_num,
            info,
            ..
        } = fn_info;
        Bc::from_with_num(
            op1,
            *req_num as u16,
            *block_pos as u16,
            *info as u16,
            *arg_num as u16,
        )
    }

    pub(super) fn from_with_value(op1: u64, val: Value) -> Self {
        Self {
            op1,
            op2: Bc2::from(val.id()),
        }
    }

    pub(super) fn from_with_func_name_id(op1: u64, name: Option<IdentId>, func_id: FuncId) -> Self {
        Self {
            op1,
            op2: Bc2::from(
                ((func_id.get() as u64) << 32)
                    + (if let Some(name) = name {
                        name.get() as u64
                    } else {
                        0
                    }),
            ),
        }
    }

    pub(super) fn from_with_class_and_version(
        op1: u64,
        class_id: Option<ClassId>,
        version: u32,
    ) -> Self {
        Self {
            op1,
            op2: Bc2::class_and_version(class_id, version),
        }
    }

    pub(super) fn from_with_class2(op1: u64) -> Self {
        Self {
            op1,
            op2: Bc2::class2(None, None),
        }
    }

    pub(super) fn from_with_num(op1: u64, num0: u16, num1: u16, num2: u16, num3: u16) -> Self {
        Self {
            op1,
            op2: Bc2::from(
                ((num3 as u64) << 48)
                    + ((num2 as u64) << 32)
                    + ((num1 as u64) << 16)
                    + (num0 as u64),
            ),
        }
    }

    pub fn u16(&self, id: usize) -> u16 {
        (self.op2.0 >> (id * 16)) as u16
    }
}

///
/// Program counter base.
///
#[derive(Debug, Clone, Copy, PartialEq, Eq, Hash)]
#[repr(transparent)]
struct BcPcBase(std::ptr::NonNull<Bc>);

impl std::ops::Add<usize> for BcPcBase {
    type Output = BcPc;
    fn add(self, rhs: usize) -> BcPc {
        BcPc::new(unsafe { self.as_ptr().add(rhs) })
    }
}

impl std::ops::Add<BcIndex> for BcPcBase {
    type Output = BcPc;
    fn add(self, rhs: BcIndex) -> BcPc {
        BcPc(unsafe { std::ptr::NonNull::new(self.as_ptr().offset(rhs.0 as isize)).unwrap() })
    }
}

impl BcPcBase {
    fn as_ptr(&self) -> *mut Bc {
        self.0.as_ptr()
    }
}

///
/// Program counter
///
#[derive(Debug, Clone, Copy, PartialEq, Eq, Hash, PartialOrd, Ord)]
#[repr(transparent)]
pub(crate) struct BcPc(std::ptr::NonNull<Bc>);

impl BcPc {
    fn new(ptr: *mut Bc) -> Self {
        Self(std::ptr::NonNull::new(ptr).unwrap())
    }

    pub(crate) fn as_ptr(&self) -> *mut Bc {
        self.0.as_ptr()
    }

    pub(crate) fn opcode(&self) -> u8 {
        (self.op1 >> 48) as u8
    }

    /*pub(crate) fn opcode_sub(&self) -> u8 {
        (self.op1 >> 56) as u8
    }*/

    pub(crate) fn is_loop_start(&self) -> bool {
        self.opcode() == 14 // TraceIr::LoopStart(_))
    }

    pub fn from(bc: &Bc) -> Self {
        Self(std::ptr::NonNull::from(bc))
    }

    pub fn u64(self) -> u64 {
        self.0.as_ptr() as _
    }

    fn write2(self, data: u64) {
        unsafe { *((self.as_ptr() as *mut u64).add(1)) = data }
    }

    pub(crate) fn cached_fid(self) -> Option<FuncId> {
        (*(self + 1)).fid()
    }

    pub(crate) fn cached_class1(self) -> Option<ClassId> {
        (*(self + 1)).classid1()
    }

    pub(crate) fn cached_class0(self) -> Option<ClassId> {
        self.classid1()
    }
}

impl BcPc {
    pub(crate) fn trace_ir(&self) -> TraceIr {
        let op = self.op1;
<<<<<<< HEAD
        let opcode = self.opcode() as u8;
=======
        let opcode = self.opcode();
>>>>>>> 9a764516
        if opcode & 0xc0 == 0 {
            let (op1, op2) = dec_wl(op);
            match opcode {
                1 => TraceIr::SingletonMethodDef {
                    obj: SlotId::new(op1),
                    name: IdentId::from(self.op2.0 as u32),
                    func_id: FuncId::new((self.op2.0 >> 32) as u32),
                },
                2 => TraceIr::MethodDef {
                    name: IdentId::from((self.op2.0) as u32),
                    func_id: FuncId::new((self.op2.0 >> 32) as u32),
                },
                3 => TraceIr::Br(op2 as i32),
                4 => TraceIr::CondBr(SlotId::new(op1), op2 as i32, false, BrKind::BrIf),
                5 => TraceIr::CondBr(SlotId::new(op1), op2 as i32, false, BrKind::BrIfNot),
                6 => TraceIr::Integer(SlotId::new(op1), op2 as i32),
                7 => TraceIr::Literal(SlotId::new(op1), self.op2.get_value()),
                8 => TraceIr::Nil(SlotId::new(op1)),
                9 => TraceIr::Symbol(SlotId::new(op1), IdentId::from(op2)),
                10 => TraceIr::LoadConst(SlotId::new(op1), ConstSiteId(op2)),
                11 => TraceIr::StoreConst(SlotId::new(op1), IdentId::from(op2)),
                12..=13 => TraceIr::CondBr(
                    SlotId::new(op1),
                    op2 as i32,
                    true,
                    BrKind::from(opcode - 12),
                ),
                14 => TraceIr::LoopStart(op2),
                15 => TraceIr::LoopEnd,
                16 => {
                    let class = self.cached_class0();
                    let ivar = self.cached_ivarid();
                    TraceIr::LoadIvar(SlotId::new(op1), IdentId::from(op2), class, ivar)
                }
                17 => {
                    let class = self.cached_class0();
                    let ivar = self.cached_ivarid();
                    TraceIr::StoreIvar(SlotId::new(op1), IdentId::from(op2), class, ivar)
                }
                18 => TraceIr::ClassDef {
                    dst: SlotId::from(op1),
                    superclass: SlotId::new(op2 as u16),
                    name: IdentId::from((self.op2.0) as u32),
                    func_id: FuncId::new((self.op2.0 >> 32) as u32),
                },
                19 => TraceIr::ModuleDef {
                    dst: SlotId::from(op1),
                    name: IdentId::from((self.op2.0) as u32),
                    func_id: FuncId::new((self.op2.0 >> 32) as u32),
                },
                20 => TraceIr::CheckLocal(SlotId::new(op1), op2 as i32),
                21 => TraceIr::BlockArgProxy(SlotId::new(op1), op2 as usize),
                22 => TraceIr::SingletonClassDef {
                    dst: SlotId::from(op1),
                    base: SlotId::new(op2 as u16),
                    func_id: FuncId::new((self.op2.0 >> 32) as u32),
                },
                23 => TraceIr::BlockArg(SlotId::new(op1), op2 as usize),
                25 => TraceIr::LoadGvar {
                    dst: SlotId::new(op1),
                    name: IdentId::from(op2),
                },
                26 => TraceIr::StoreGvar {
                    src: SlotId::new(op1),
                    name: IdentId::from(op2),
                },
                28 => TraceIr::LoadSvar {
                    dst: SlotId::new(op1),
                    id: op2,
                },
                30..=31 => {
                    let cached_fid = self.cached_fid();
                    let has_splat = opcode == 30;

                    if let Some(fid) = cached_fid {
                        if !has_splat {
                            if let Some(inline_id) =
                                crate::executor::inline::InlineTable::get_inline(fid)
                            {
                                return TraceIr::InlineCall {
                                    inline_id,
                                    callid: op2.into(),
                                };
                            }
                        }
                    }
                    TraceIr::MethodCall { callid: op2.into() }
                }
                32..=33 => TraceIr::MethodCallBlock { callid: op2.into() },
                34 => TraceIr::Yield { callid: op2.into() },
                35 => TraceIr::Array {
                    dst: SlotId::new(op1),
                    callid: CallSiteId::from(op2),
                },
                36 => TraceIr::OptCase {
                    cond: SlotId::new(op1),
                    optid: OptCaseId::from(op2),
                },
                _ => unreachable!("{:016x}", op),
            }
        } else {
            let (op1, op2, op3) = dec_www(op);
            match opcode {
                64 => TraceIr::DefinedYield {
                    dst: SlotId::new(op1),
                },
                65 => TraceIr::DefinedConst {
                    dst: SlotId::new(op1),
                    siteid: ConstSiteId(self.op2.0 as u32),
                },
                66 => TraceIr::DefinedMethod {
                    dst: SlotId::new(op1),
                    recv: SlotId::new(op2),
                    name: IdentId::from(self.op2.0 as u32),
                },
                67 => TraceIr::DefinedGvar {
                    dst: SlotId::new(op1),
                    name: IdentId::from(self.op2.0 as u32),
                },
                68 => TraceIr::DefinedIvar {
                    dst: SlotId::new(op1),
                    name: IdentId::from(self.op2.0 as u32),
                },
                80 => TraceIr::Ret(SlotId::new(op1)),
                81 => TraceIr::MethodRet(SlotId::new(op1)),
                82 => TraceIr::Break(SlotId::new(op1)),
                83 => TraceIr::Raise(SlotId::new(op1)),
                85 => TraceIr::EnsureEnd,
                86 => TraceIr::ConcatRegexp(SlotId::from(op1), SlotId::new(op2), op3),
                126 => TraceIr::UnOp {
                    kind: UnOpK::Pos,
                    dst: SlotId::new(op1),
                    src: SlotId::new(op2),
                },
                127 => TraceIr::BitNot {
                    dst: SlotId::new(op1),
                    src: SlotId::new(op2),
                },
                128 => TraceIr::Not {
                    dst: SlotId::new(op1),
                    src: SlotId::new(op2),
                },
                129 => TraceIr::UnOp {
                    kind: UnOpK::Neg,
                    dst: SlotId::new(op1),
                    src: SlotId::new(op2),
                },
                130 => TraceIr::InlineCache,
                132 => TraceIr::Index {
                    dst: SlotId::new(op1),
                    base: SlotId::new(op2),
                    idx: SlotId::new(op3),
                },
                133 => TraceIr::IndexAssign {
                    src: SlotId::new(op1),
                    base: SlotId::new(op2),
                    idx: SlotId::new(op3),
                },
                134..=141 => TraceIr::Cmp(
                    CmpKind::from(opcode - 134),
                    SlotId::from(op1),
                    OpMode::RR(SlotId::new(op2), SlotId::new(op3)),
                    false,
                ),
                142..=149 => TraceIr::Cmp(
                    CmpKind::from(opcode - 142),
                    SlotId::from(op1),
                    OpMode::RI(SlotId::new(op2), op3 as i16),
                    false,
                ),
                150 => TraceIr::LoadDynVar(
                    SlotId::new(op1),
                    DynVar {
                        reg: SlotId::new(op2),
                        outer: op3 as usize,
                    },
                ),
                151 => TraceIr::StoreDynVar(
                    DynVar {
                        reg: SlotId::new(op1),
                        outer: op2 as usize,
                    },
                    SlotId::new(op3),
                ),
                154..=161 => TraceIr::Cmp(
                    CmpKind::from(opcode - 154),
                    SlotId::from(op1),
                    OpMode::RR(SlotId(op2), SlotId(op3)),
                    true,
                ),
                162..=169 => TraceIr::Cmp(
                    CmpKind::from(opcode - 162),
                    SlotId::from(op1),
                    OpMode::RI(SlotId::new(op2), op3 as i16),
                    true,
                ),
                170 => TraceIr::InitMethod(FnInitInfo {
                    reg_num: op1 as usize,
                    arg_num: self.u16(3) as usize,
                    block_pos: self.u16(1) as usize,
                    reqopt_num: op2 as usize,
                    req_num: self.u16(0) as usize,
                    info: self.u16(2) as usize,
                    stack_offset: op3 as usize,
                }),
                171 => TraceIr::ExpandArray(SlotId::new(op1), SlotId::new(op2), op3),
                172 => TraceIr::InitMethod(FnInitInfo {
                    reg_num: op1 as usize,
                    arg_num: self.u16(3) as usize,
                    block_pos: self.u16(1) as usize,
                    reqopt_num: op2 as usize,
                    req_num: self.u16(0) as usize,
                    info: self.u16(2) as usize,
                    stack_offset: op3 as usize,
                }),
                173 => TraceIr::AliasMethod {
                    new: SlotId::new(op2),
                    old: SlotId::new(op3),
                },
                174 => TraceIr::Hash {
                    dst: SlotId::new(op1),
                    args: SlotId::new(op2),
                    len: op3,
                },
                176 => TraceIr::Mov(SlotId::new(op1), SlotId::new(op2)),
                177..=178 => TraceIr::Range {
                    dst: SlotId::new(op1),
                    start: SlotId::new(op2),
                    end: SlotId::new(op3),
                    exclude_end: match opcode - 177 {
                        0 => false,
                        1 => true,
                        _ => unreachable!(),
                    },
                },
                179 => TraceIr::ConcatStr(SlotId::from(op1), SlotId::new(op2), op3),
                180..=189 => {
                    let kind = BinOpK::from(opcode - 180);
                    let dst = SlotId::from(op1);
                    let mode = OpMode::IR(op2 as i16, SlotId::new(op3));
                    if self.is_integer2() {
                        TraceIr::IBinOp { kind, dst, mode }
                    } else if self.is_float2() {
                        TraceIr::FBinOp { kind, dst, mode }
                    } else {
                        TraceIr::BinOp { kind, dst, mode }
                    }
                }
                190..=199 => {
                    let kind = BinOpK::from(opcode - 190);
                    let dst = SlotId::from(op1);
                    let mode = OpMode::RI(SlotId::new(op2), op3 as i16);
                    if self.is_integer1() {
                        TraceIr::IBinOp { kind, dst, mode }
                    } else if self.is_float1() {
                        TraceIr::FBinOp { kind, dst, mode }
                    } else {
                        TraceIr::BinOp { kind, dst, mode }
                    }
                }
                200..=209 => {
                    let kind = BinOpK::from(opcode - 200);
                    let dst = SlotId::from(op1);
                    let mode = OpMode::RR(SlotId::new(op2), SlotId::new(op3));
                    if self.is_integer_binop() {
                        TraceIr::IBinOp { kind, dst, mode }
                    } else if self.is_float_binop() {
                        TraceIr::FBinOp { kind, dst, mode }
                    } else {
                        TraceIr::BinOp { kind, dst, mode }
                    }
                }
                _ => unreachable!("{:016x}", op),
            }
        }
    }
}

fn dec_wl(op: u64) -> (u16, u32) {
    ((op >> 32) as u16, op as u32)
}

fn dec_www(op: u64) -> (u16, u16, u16) {
    ((op >> 32) as u16, (op >> 16) as u16, op as u16)
}

impl std::ops::Sub<BcPcBase> for BcPc {
    type Output = usize;
    fn sub(self, rhs: BcPcBase) -> usize {
        let offset = unsafe { self.as_ptr().offset_from(rhs.as_ptr()) };
        assert!(offset >= 0, "self:{:?} rhs:{:?}", self, rhs);
        offset as usize
    }
}

impl std::ops::Sub<BcPc> for BcPc {
    type Output = usize;
    fn sub(self, rhs: BcPc) -> usize {
        let offset = unsafe { self.as_ptr().offset_from(rhs.as_ptr()) };
        assert!(offset >= 0, "self:{:?} rhs:{:?}", self, rhs);
        offset as usize
    }
}

impl std::ops::Add<isize> for BcPc {
    type Output = BcPc;
    fn add(self, rhs: isize) -> BcPc {
        BcPc::new(unsafe { self.as_ptr().offset(rhs) })
    }
}

impl std::ops::Sub<isize> for BcPc {
    type Output = BcPc;
    fn sub(self, rhs: isize) -> BcPc {
        BcPc::new(unsafe { self.as_ptr().offset(-rhs) })
    }
}

impl std::ops::AddAssign<i32> for BcPc {
    fn add_assign(&mut self, offset: i32) {
        unsafe {
            *self = BcPc::new(self.as_ptr().offset(offset as isize));
        }
    }
}

impl std::ops::Deref for BcPc {
    type Target = Bc;
    fn deref(&self) -> &Self::Target {
        unsafe { self.0.as_ref() }
    }
}

#[derive(Clone, Copy, PartialEq, PartialOrd)]
pub(crate) struct SlotId(pub u16);

impl std::iter::Step for SlotId {
    fn steps_between(start: &Self, end: &Self) -> Option<usize> {
        if start.0 <= end.0 {
            Some((end.0 - start.0) as usize)
        } else {
            None
        }
    }

    fn forward_checked(start: Self, count: usize) -> Option<Self> {
        if start.0 + count as u16 <= std::u16::MAX {
            Some(Self(start.0 + count as u16))
        } else {
            None
        }
    }

    fn backward_checked(start: Self, count: usize) -> Option<Self> {
        if start.0 >= count as u16 {
            Some(Self(start.0 - count as u16))
        } else {
            None
        }
    }
}

impl SlotId {
    pub fn new(reg: u16) -> Self {
        Self(reg)
    }

    pub fn from(reg: u16) -> Option<Self> {
        if reg == 0 {
            None
        } else {
            Some(Self(reg))
        }
    }

    pub fn self_() -> Self {
        Self(0)
    }

    pub fn is_self(&self) -> bool {
        self.0 == 0
    }
}

impl std::fmt::Debug for SlotId {
    fn fmt(&self, f: &mut std::fmt::Formatter<'_>) -> std::fmt::Result {
        write!(f, "%{}", self.0)
    }
}

impl std::ops::Add<u16> for SlotId {
    type Output = Self;
    fn add(self, rhs: u16) -> Self {
        Self(self.0 + rhs)
    }
}

#[derive(Debug, Clone, Copy, PartialEq, PartialOrd)]
pub enum Visibility {
    Public = 0,
    Protected = 1,
    Private = 2,
}

/*impl Visibility {
    pub fn is_public(&self) -> bool {
        self == &Self::Public
    }

    pub fn is_private(&self) -> bool {
        self == &Self::Private
    }
}*/

pub(crate) extern "C" fn exec_jit_compile_patch(
    globals: &mut Globals,
    func_id: FuncId,
    self_value: Value,
    entry: monoasm::DestLabel,
) {
    let patch_point = globals.codegen.jit.label();
    let jit_entry = globals.codegen.jit.label();
    let guard = globals.codegen.jit.label();
    globals
        .codegen
        .class_guard_stub(self_value.class(), patch_point, jit_entry, guard);

    assert!(globals[func_id]
        .add_jit_code(self_value.class(), patch_point)
        .is_none());
    globals.exec_jit_compile_method(func_id, self_value, jit_entry);

    globals.codegen.jit.apply_jmp_patch(entry, guard);
}

pub(crate) extern "C" fn exec_jit_recompile_method(vm: &mut Executor, globals: &mut Globals) {
    let lfp = vm.cfp().lfp();
    let self_value = lfp.self_val();
    let func_id = lfp.meta().func_id();
    let jit_entry = globals.codegen.jit.label();
    globals.exec_jit_compile_method(func_id, self_value, jit_entry);
    let patch_point = globals[func_id].get_jit_code(self_value.class()).unwrap();
    globals.codegen.jit.apply_jmp_patch(patch_point, jit_entry);
}

///
/// Compile the loop.
///
pub(crate) extern "C" fn exec_jit_partial_compile(
    vm: &mut Executor,
    globals: &mut Globals,
    pc: BcPc,
) {
    let entry_label = globals.codegen.jit.label();
    let self_value = vm.cfp().lfp().self_val();
    let func_id = vm.cfp().lfp().meta().func_id();
    globals.exec_jit_compile(func_id, self_value, Some(pc), entry_label);
    let codeptr = globals.codegen.jit.get_label_address(entry_label);
    pc.write2(codeptr.as_ptr() as u64);
}

struct Root<'a, 'b> {
    globals: &'a Globals,
    executor: &'b Executor,
}

impl<'a, 'b> alloc::GC<RValue> for Root<'a, 'b> {
    fn mark(&self, alloc: &mut alloc::Allocator<RValue>) {
        self.globals.mark(alloc);
        self.executor.mark(alloc);
    }
}

impl<'a, 'b> alloc::GCRoot<RValue> for Root<'a, 'b> {
    fn startup_flag(&self) -> bool {
        true
    }
}

///
/// Execute garbage collection.
///
pub(crate) extern "C" fn execute_gc(globals: &Globals, mut executor: &Executor) {
    // Get root Executor.
    while let Some(parent) = executor.parent_fiber {
        executor = unsafe { parent.as_ref() };
    }
    alloc::ALLOC.with(|alloc| alloc.borrow_mut().gc(&Root { globals, executor }));
}<|MERGE_RESOLUTION|>--- conflicted
+++ resolved
@@ -1136,11 +1136,7 @@
 impl BcPc {
     pub(crate) fn trace_ir(&self) -> TraceIr {
         let op = self.op1;
-<<<<<<< HEAD
         let opcode = self.opcode() as u8;
-=======
-        let opcode = self.opcode();
->>>>>>> 9a764516
         if opcode & 0xc0 == 0 {
             let (op1, op2) = dec_wl(op);
             match opcode {
