--- conflicted
+++ resolved
@@ -87,15 +87,10 @@
     lfp.check_number_of_arguments_range(1..=2)?;
     let name = lfp.arg(0).expect_symbol_or_string(globals)?;
     let module = lfp.self_val().as_class();
-<<<<<<< HEAD
-    let v = if len == 1 || arg[1].as_bool() {
+    let v = if len == 1 || lfp.arg(1).as_bool() {
         globals
             .search_constant_superclass(module, name)
             .map(|(_, v)| v)
-=======
-    let v = if len == 1 || lfp.arg(1).as_bool() {
-        globals.search_constant_superclass(module, name)
->>>>>>> c47cf961
     } else {
         globals.get_constant(module.id(), name)
     };
