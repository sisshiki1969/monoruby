use super::*;

<<<<<<< HEAD
// ~~~text
// MethodCall
//  0   2   4   6    8  10  12  14
// +---+---+---+---++---+---+---+---+
// |callid |ret| op||  fid  |   -   |
// +---+---+---+---++---+---+---+---+
// InlineCache
// 16  18  20  22   24  26  28  30
// +---+---+---+---++---+---+---+---+
// |pos|arg|rcv| op|| class |version|
// +---+---+---+---++---+---+---+---+
// ~~~

impl Codegen {
    ///
    /// generate JIT code for a method call which was not cached.
    ///
    pub(super) fn send_not_cached(
        &mut self,
        store: &Store,
        callid: CallSiteId,
        self_class: ClassId,
        pc: BcPc,
        using_xmm: UsingXmm,
        error: DestLabel,
    ) {
        let callsite = &store[callid];
        // argument registers:
        //   rdi: args len
        //
        let resolved = self.jit.label();
        let slow_path = self.jit.label();
        let global_class_version = self.class_version;

        self.xmm_save(using_xmm);
        // r15 <- recv's class
        if callsite.recv.is_self() {
            // If recv is *self*, a recv's class is guaranteed to be ctx.self_class.
            monoasm!( &mut self.jit,
                movl r15, (self_class.u32());
            );
        } else {
            self.load_rdi(callsite.recv);
            let get_class = self.get_class;
            monoasm!( &mut self.jit,
                call get_class;
                movl r15, rax;  // r15: receiver's ClassId
            );
        }
        monoasm! { &mut self.jit,
            movq r13, (pc.u64());
            // check inline cache
            cmpl [r13 + (BC_OFFSET_CACHED_FUNCID)], 0;
            jeq  slow_path;
            // class guard
            cmpl r15, [r13 + (BC_OFFSET_CACHED_CLASS)];
            jne  slow_path;
            // version guard
            movl rax, [rip + global_class_version];
            cmpl [r13 + (BC_OFFSET_CACHED_VERSION)], rax;
            jne  slow_path;
        resolved:
            movl rdx, [r13 + (BC_OFFSET_CACHED_FUNCID)];    // FuncId
        }
        self.get_func_data();

        monoasm! { &mut self.jit,
            subq  rsp, 16;
            // set prev_cfp
            pushq [rbx + (EXECUTOR_CFP)];
            // set lfp
            lea   rax, [rsp + 8];
            pushq rax;
            // set outer
            xorq rax, rax;
            pushq rax;
            // set meta.
            pushq [r15 + (FUNCDATA_META)];
        };
        // set block
        self.push_block(callsite);
        // set self
        monoasm!( &mut self.jit,
            pushq [r14 - (conv(callsite.recv))];
            addq  rsp, 64;
        );

        self.generic_call(callid, callsite, error);
        self.xmm_restore(using_xmm);
        self.handle_error(error);

        // slow path
        // r15: receiver's ClassId
        self.jit.select_page(1);
        monoasm! { &mut self.jit,
        slow_path:
            movq rdi, rbx;
            movq rsi, r12;
            movq rdx, (callid.get()); // CallSiteId
            movq rax, (runtime::find_method);
            call rax;
        }
        self.handle_error(error);
        monoasm! { &mut self.jit,
            // FuncId was returned to rax.
            movl [r13 + (BC_OFFSET_CACHED_FUNCID)], rax;

            movl rax, [rip + global_class_version];
            movl [r13 + (BC_OFFSET_CACHED_VERSION)], rax;
            movl [r13 + (BC_OFFSET_CACHED_CLASS)], r15;
            jmp resolved;
        }
        self.jit.select_page(0);
    }

    ///
    /// Attribute reader
    ///
    /// ### in
    /// rdi: receiver: Value
    ///
    pub(super) fn attr_reader(&mut self, ivar_id: IvarId) {
        let exit = self.jit.label();
        if ivar_id.get() < OBJECT_INLINE_IVAR as u32 {
            let not_object = self.jit.label();
            monoasm!( &mut self.jit,
                // we don't know ty of the receiver in a compile time.
                cmpw [rdi + (RVALUE_OFFSET_TY)], (ObjKind::OBJECT);
                jne  not_object;
                movq rax, [rdi + (ivar_id.get() as i32 * 8 + RVALUE_OFFSET_KIND)];
                movq rdi, (NIL_VALUE);
                testq rax,rax;
                cmoveqq rax, rdi;
            exit:
            );
            self.jit.select_page(1);
            monoasm!( &mut self.jit,
            not_object:
                movl rsi, (ivar_id.get());
            );
            self.load_ivar_heap_index();
            monoasm!( &mut self.jit,
                jmp  exit;
            );
            self.jit.select_page(0);
        } else {
            monoasm!( &mut self.jit,
                movl rsi, (ivar_id.get());
                xorq rax, rax;
                movl rdx, (OBJECT_INLINE_IVAR);
                // we don't know ty of the receiver in a compile time.
                cmpw [rdi + (RVALUE_OFFSET_TY)], (ObjKind::OBJECT);
                cmoveqq rax, rdx;
                subl rsi, rax;
            );
            self.load_ivar_heap_index();
        }
    }

    ///
    /// Load ivar on `var_table`.
    ///
    /// #### in
    /// - rdi: &RValue
    /// - rsi: index
    ///
    /// #### out
    /// - rax: Value
    ///
    /// #### destroy
    /// - rdi, rdx
    ///
    fn load_ivar_heap_index(&mut self) {
        let exit = self.jit.label();
        monoasm!( &mut self.jit,
            movq rax, (NIL_VALUE);
            movq rdx, [rdi + (RVALUE_OFFSET_VAR as i32)];
            testq rdx, rdx;
            jz   exit;
            movq rdi, [rdx + (MONOVEC_CAPA)]; // capa
            testq rdi, rdi;
            jz   exit;
            movq rdi, [rdx + (MONOVEC_LEN)]; // len
            cmpq rdi, rsi;
            movq rdi, [rdx + (MONOVEC_PTR)]; // ptr
            cmovgtq rax, [rdi + rsi * 8];
        exit:
        );
    }

    ///
    /// Attribute writer
    ///
    /// ### in
    /// rdi: receiver: Value
    /// rdx: value: Value
    ///
    pub(super) fn attr_writer(&mut self, using_xmm: UsingXmm, error: DestLabel, ivar_id: IvarId) {
        let exit = self.jit.label();
        let no_inline = self.jit.label();
        if ivar_id.get() < OBJECT_INLINE_IVAR as u32 {
            monoasm!( &mut self.jit,
                // we don't know ty of the receiver in a compile time.
                cmpw [rdi + (RVALUE_OFFSET_TY)], (ObjKind::OBJECT);
                jne  no_inline;
                movq [rdi + (ivar_id.get() as i32 * 8 + RVALUE_OFFSET_KIND)], rdx;
            exit:
            );
            self.jit.select_page(1);
            self.jit.bind_label(no_inline);
            monoasm!( &mut self.jit,
                movl rsi, (ivar_id.get());
            );
            self.set_ivar(using_xmm);
            self.handle_error(error);
            monoasm!( &mut self.jit,
                jmp exit;
            );
            self.jit.select_page(0);
        } else {
            monoasm!( &mut self.jit,
                movl rsi, (ivar_id.get());
            );
            self.set_ivar(using_xmm);
            self.handle_error(error);
        }
    }

    ///
    /// ### in
    /// rdi: receiver: Value
    ///
    pub(super) fn send_cached(
        &mut self,
        store: &Store,
        callid: CallSiteId,
        callee_fid: FuncId,
        recv_class: ClassId,
        native: bool,
        offset: usize,
        using_xmm: UsingXmm,
        error: DestLabel,
    ) {
        let caller = &store[callid];
        let callee = &store[callee_fid];
        let (meta, codeptr, pc) = callee.get_data();
        self.setup_frame(meta, caller);

        self.jit_copy_keyword_args(caller, callee);

        if native {
            monoasm! { &mut self.jit,
                movq r14, rdi;
            }
        }
        if callee.kw_rest().is_some() || !caller.hash_splat_pos.is_empty() {
            // Only works for !caller.hash_splat_pos.is_empty() || callee.kw_rest().is_some().
            monoasm! { &mut self.jit,
                movq rdi, rbx; // &mut Executor
                movq rsi, r12; // &mut Globals
                movl rdx, (callid.get());
                movq rcx, (meta.get());
                lea  r8, [rsp - 16];   // callee_lfp
                subq rsp, (offset);
                movq rax, (runtime::handle_hash_splat_kw_rest);
                call rax;
                addq rsp, (offset);
            }
            self.handle_error(error);
        }

        if native {
            monoasm! { &mut self.jit,
                movq rdx, r14;
            }
        }

        monoasm!( &mut self.jit,
            // push cfp
            lea  rsi, [rsp - (16 + BP_PREV_CFP)];
            movq [rbx + (EXECUTOR_CFP)], rsi;
            // set lfp
            lea  r14, [rsp - 16];
            movq [r14 - (BP_LFP)], r14;
        );

        if native {
            self.call_codeptr(codeptr);
        } else {
            match store[callee_fid].get_jit_code(recv_class) {
                Some(dest) => {
                    monoasm! { &mut self.jit,
                        call dest;
                    }
                }
                None => {
                    // set pc.
                    monoasm! { &mut self.jit,
                        movq r13, (pc.unwrap().u64());
                    }
                    self.call_codeptr(codeptr);
                }
            };
        }
        self.pop_frame();

        self.xmm_restore(using_xmm);
        self.handle_error(error);
    }

    ///
    /// Set up a callee frame
    ///
    /// ### in
    /// - r13: receiver
    ///
    /// ### destroy
    /// - rax
    ///
    fn setup_frame(&mut self, meta: Meta, callsite: &CallSiteInfo) {
        monoasm! { &mut self.jit,
            // set prev_cfp
            movq rax, [rbx + (EXECUTOR_CFP)];
            movq [rsp - (16 + BP_PREV_CFP)], rax;
            // set lfp
            lea   rax, [rsp - 16];
            movq [rsp - (16 + BP_LFP)], rax;
            // set outer
            movq [rsp - (16 + LBP_OUTER)], 0;
            // set meta.
            movq rax, (meta.get());
            movq [rsp - (16 + LBP_META)], rax;
        }
        // set block
        if let Some(func_id) = callsite.block_fid {
            let bh = BlockHandler::from(func_id);
            monoasm!( &mut self.jit,
                movq rax, (bh.0.id());
                movq [rsp - (16 + LBP_BLOCK)], rax;
            );
        } else if let Some(block) = callsite.block_arg {
            monoasm!( &mut self.jit,
                movq rax, [r14 - (conv(block))];
                movq [rsp - (16 + LBP_BLOCK)], rax;
            );
        } else {
            monoasm!( &mut self.jit,
                movq [rsp - (16 + LBP_BLOCK)], 0;
            );
        }
        // set self
        monoasm! { &mut self.jit,
            movq [rsp - (16 + LBP_SELF)], r13;
        }
    }

    pub(super) fn gen_yield(
        &mut self,
        store: &Store,
        callid: CallSiteId,
        using_xmm: UsingXmm,
        error: DestLabel,
    ) {
        let callsite = &store[callid];
        self.xmm_save(using_xmm);
        self.get_proc_data();
        // rax: outer, rdx: FuncId
        self.handle_error(error);
        self.get_func_data();
        // rax: outer, r15: &FuncData
        monoasm! { &mut self.jit,
            movq rdi, rax;
        }
        // rdi <- outer_cfp, r15 <- &FuncData

        monoasm! { &mut self.jit,
            subq  rsp, 16;
            // set prev_cfp
            pushq [rbx + (EXECUTOR_CFP)];
            // set lfp
            lea   rax, [rsp + 8];
            pushq rax;
            // set outer
            lea  rax, [rdi - (LBP_OUTER)];
            pushq rax;
            // set meta
            pushq [r15 + (FUNCDATA_META)];
            // set block
            movq rax, 0;
            pushq rax;
            // set self
            pushq [rdi - (LBP_SELF)];
            addq  rsp, 64;
        };

        self.generic_call(callid, callsite, error);
        self.xmm_restore(using_xmm);
        self.handle_error(error);
    }

    ///
    /// Push block.
    ///
    /// ### destroy
    /// - rax
    ///
    fn push_block(&mut self, callsite: &CallSiteInfo) {
        if let Some(func_id) = callsite.block_fid {
            let bh = BlockHandler::from(func_id);
            monoasm!( &mut self.jit,
                movq rax, (bh.0.id());
                pushq rax;
            );
        } else if let Some(block) = callsite.block_arg {
            monoasm!( &mut self.jit,
                pushq [r14 - (conv(block))];
            );
        } else {
            monoasm!( &mut self.jit,
                xorq rax, rax;
                pushq rax;
            );
        }
    }

    fn call_codeptr(&mut self, codeptr: CodePtr) {
        let src_point = self.jit.get_current_address();
        monoasm! { &mut self.jit,
            call (codeptr - src_point - 5);
        }
    }

    ///
    /// ### in
    /// - rdi: arg_num
    /// - r15: &FuncData
    ///
    pub(super) fn call_funcdata(&mut self) {
        monoasm! { &mut self.jit,
            movq rdx, rdi;
            // set pc
            movq r13, [r15 + (FUNCDATA_PC)];
            // push cfp
            lea  rsi, [rsp - (16 + BP_PREV_CFP)];
            movq [rbx + (EXECUTOR_CFP)], rsi;
        }
        self.set_lfp();
        monoasm! { &mut self.jit,
            call [r15 + (FUNCDATA_CODEPTR)];
        }
        self.pop_frame();
    }

    ///
    /// Handle keyword arguments
    ///
    /// ### destroy
    /// - rax
    ///
    fn jit_copy_keyword_args(&mut self, caller: &CallSiteInfo, callee: &FuncInfo) {
        let CallSiteInfo {
            kw_pos, kw_args, ..
        } = caller;
        let mut callee_ofs = (callee.pos_num() as i64 + 1) * 8 + LBP_SELF;
        for param_name in callee.kw_names() {
            match kw_args.get(param_name) {
                Some(caller) => {
                    let caller_ofs = (kw_pos.0 as i64 + *caller as i64) * 8 + LBP_SELF;
                    monoasm! { &mut self.jit,
                        movq  rax, [r14 - (caller_ofs)];
                        movq  [rsp - (16 + callee_ofs)], rax;
                    }
                }
                None => {
                    monoasm! { &mut self.jit,
                        movq  [rsp - (16 + callee_ofs)], 0;
                    }
                }
            }
            callee_ofs += 8;
        }
    }

    fn generic_call(&mut self, callid: CallSiteId, callsite: &CallSiteInfo, error: DestLabel) {
        monoasm! { &mut self.jit,
            movl r8, (callid.get()); // CallSiteId
            lea  rdx, [r14 - (conv(callsite.args))];
            movl r9, (callsite.pos_num);
        }
        self.generic_handle_arguments(runtime::jit_handle_arguments_no_block);
        self.handle_error(error);
        monoasm! { &mut self.jit,
            sarq rax, 1;
            movq rdi, rax;
        }

        self.call_funcdata();
    }
}

impl Codegen {
    ///
    /// Set req, opt and rest arguments.
    ///
    /// ### out
    /// - rax: Some(Value)
    /// - rdi: the number of arguments
    ///
    /// ### destroy
    /// - caller save registers
    ///
    pub(super) fn jit_set_arguments(
        &mut self,
        callid: CallSiteId,
        args: SlotId,
        offset: usize,
        meta: Meta,
    ) {
        monoasm! { &mut self.jit,
            movq rdi, rbx;
            movq rsi, r12;
            movl rdx, (callid.get());
            lea  rcx, [r14 - (conv(args))];
            lea  r8, [rsp - 16];   // callee_lfp
            movq r9, (meta.get());
            subq rsp, (offset);
            movq rax, (crate::runtime::jit_generic_set_arguments);
            call rax;
            addq rsp, (offset);
            movq rdi, rax;
            sarq rdi, 1;
        }
    }
}

=======
>>>>>>> 4028830f
impl AsmIr {
    pub(in crate::compiler::jitgen) fn gen_call(
        &mut self,
        store: &Store,
        bb: &mut BBContext,
        fid: FuncId,
        callid: CallSiteId,
        pc: BcPc,
    ) -> Option<()> {
        let CallSiteInfo { dst, recv, .. } = store[callid];
        if recv.is_self() && bb.self_value.class() != pc.cached_class1().unwrap() {
            // the inline method cache is invalid because the receiver class is not matched.
            self.write_back_locals(bb);
            self.write_back_callargs(bb, &store[callid]);
            self.unlink(bb, dst);
            self.writeback_acc(bb);
            self.send_not_cached(bb, pc, callid);
        } else {
            // We must write back and unlink all local vars when they are possibly accessed from inner blocks.
            if store[callid].block_fid.is_some() || store[fid].meta().is_eval() {
                self.write_back_locals(bb);
            }
            self.fetch_to_reg(bb, recv, GP::Rdi);
            let (deopt, error) = self.new_deopt_error(bb, pc);
            let using_xmm = bb.get_using_xmm();
            self.guard_class_version(pc, using_xmm, deopt, error);
            let cached_class = pc.cached_class1().unwrap();
            // If recv is *self*, a recv's class is guaranteed to be ctx.self_class.
            // Thus, we can omit a class guard.
            if !recv.is_self() && !bb.is_class(recv, cached_class) {
                self.guard_class(bb, recv, GP::Rdi, cached_class, deopt);
            }
            self.gen_call_cached(store, bb, callid, fid, pc)?;
        }
        self.rax2acc(bb, dst);
        Some(())
    }

    ///
    /// generate JIT code for a method call which was cached.
    ///
    /// ### in
    /// - rdi: receiver: Value
    ///
    fn gen_call_cached(
        &mut self,
        store: &Store,
        bb: &mut BBContext,
        callid: CallSiteId,
        fid: FuncId,
        pc: BcPc,
    ) -> Option<()> {
        let CallSiteInfo { args, len, dst, .. } = store[callid];
        // in this point, the receiver's class is guaranteed to be identical to cached_class.
        let recv_class = pc.cached_class1().unwrap();
        match store[fid].kind {
            FuncKind::AttrReader { ivar_name } => {
                assert_eq!(0, len);
                assert!(store[callid].kw_num() == 0);
                assert!(store[callid].block_fid.is_none());
                assert!(store[callid].block_arg.is_none());
                if recv_class.is_always_frozen() {
                    if dst.is_some() {
                        self.lit2reg(Value::nil(), GP::Rax);
                    }
                } else {
                    let ivar_id = store[recv_class].get_ivarid(ivar_name)?;
                    self.attr_reader(ivar_id);
                }
            }
            FuncKind::AttrWriter { ivar_name } => {
                assert_eq!(1, len);
                assert!(store[callid].kw_num() == 0);
                assert!(store[callid].block_fid.is_none());
                assert!(store[callid].block_arg.is_none());
                let ivar_id = store[recv_class].get_ivarid(ivar_name)?;
                self.fetch_to_reg(bb, args, GP::Rdx);
                self.attr_writer(bb, pc, ivar_id);
            }
            FuncKind::Builtin { .. } => {
                self.send_cached(store, bb, pc, callid, fid, recv_class, true);
            }
            FuncKind::ISeq(_) => {
                self.send_cached(store, bb, pc, callid, fid, recv_class, false);
            }
        };
        Some(())
    }
}

#[cfg(test)]
mod test {
    use crate::tests::*;
    #[test]
    fn polymorphic() {
        run_test_with_prelude(
            r##"
        res = []
                
        a = [C1.new, C1.new, C1.new, C1.new, C.new, C.new]
        for i in 0..a.length - 1
          res << a[i].f
        end
                
        a = [C.new, C.new, C.new, C.new, C1.new, C1.new]
        for i in 0..a.length - 1
          res << a[i].f
        end
                
        res
        "##,
            r##"
        class C
          attr_accessor :a
          def initialize
            @a=10
          end
          def f
            @a
          end
        end

        class C1 < C
          attr_accessor :a
          def initialize
            @a=20
          end
        end
        "##,
        );
    }

    #[test]
    fn yield_test() {
        run_test(
            r##"
          def f(x,y)
            yield x,y
          end
          
          res = []
          for i in 0..10
            res << f(i,5) {|x,y| x+y}
            res << f(i,8) {|x,y| x+y}
          end
          res
        "##,
        );
    }

    #[test]
    fn iterator() {
        run_test(
            r##"
        class Array
          def iich
            for i in 0...self.size
              yield(self[i])
            end
          end
        end

        a = []
        [2,5,7,10,2.2,7,9].iich do |x|
          a << x*2
        end
        a
        "##,
        );
    }

    #[test]
    fn attr_accessor() {
        run_test_with_prelude(
            r##"
            x = [C.new, B.new, A.new]
            res = []
            for e in x
                e.a += 1000.0
                e.b += 1000.0
                e.c += 1000.0
                res << e.a
                res << e.b
                res << e.c
            end
            res
            "##,
            r##"
            class C
              def initialize
                @a = 1
                @b = 2
                @c = 3
              end
              attr_accessor :a, :b, :c
            end
            class B < C
              def initialize
                @b = 10
                @c = 20
                @a = 30
              end
              attr_accessor :a, :b, :c
            end
            class A < B
              def initialize
                @c = 100
                @a = 200
                @b = 300
              end
              attr_accessor :a, :b, :c
            end
        "##,
        );
    }

    #[test]
    fn jit_attr_reader() {
        run_test_with_prelude(
            r###"
        x = C.new
        [x.a, x.b, x.c, x.d, x.e, x.f, x.g, x.h]
        "###,
            r###"
        class C
          attr_reader :a, :b, :c, :d, :e, :f, :g, :h
          def initialize
            @a = 1
            @b = 2
            @c = 3
            @d = 4
            @e = 5
            @f = 6
            @g = 7
            @h = 8
          end
        end
        "###,
        );
        run_test_with_prelude(
            r###"
        x = C.new
        [x.a, x.b, x.c, x.d, x.e, x.f, x.g, x.h]
        "###,
            r###"
        class C < Array
          attr_reader :a, :b, :c, :d, :e, :f, :g, :h
          def initialize
            @a = 1
            @b = 2
            @c = 3
            @d = 4
            @e = 5
            @f = 6
            @g = 7
            @h = 8
          end
        end
        "###,
        );
    }

    #[test]
    fn deopt_method_recv_class() {
        run_test_error(
            r##"
          class A
            def w
              42
            end
          end
          class B
          end
          a = A.new
          res = []
          for i in 0..10
            if i == 8
              a = B.new
            end
            res << a.w
          end
          res
        "##,
        );
    }

    #[test]
    fn deopt_reader_recv_class() {
        run_test(
            r##"
            class A
                attr_accessor :w
            end
            class B
              def w
                100
              end
            end
            a = A.new
            a.w = 42
            res = []
            for i in 0..10
              if i == 8
                a = B.new
              end
              res << a.w
            end
            res
        "##,
        );
    }

    #[test]
    fn deopt_writer_recv_class() {
        run_test(
            r##"
            class A
              attr_accessor :w
            end
            class B
              attr_reader :w
              def w=(v)
                @w = v * 2
              end
            end
            a = A.new
            res = []
            for i in 0..10
              if i == 8
                a = B.new
              end
              a.w = 42
              res << a.w
            end
            res
        "##,
        );
    }

    #[test]
    fn deopt_reader_class_version() {
        run_test(
            r##"
        class A
          attr_accessor :w
        end
        a = A.new
        a.w = 42
        res = []
        for i in 0..10
          if i == 8
            class A
              def w
                99
              end
            end
          end
          res << a.w
        end
        res
        "##,
        );
    }

    #[test]
    fn deopt_writer_class_version() {
        run_test_once(
            r##"
        class A
          attr_accessor :w
        end
        a = A.new
        res = []
        for i in 0..10
          if i == 8
            class A
              def w=(v)
                @w = v * 2
              end
            end
          end
          a.w = 42
          res << a.w
        end
        res
        "##,
        );
    }

    #[test]
    fn attr_reader_in_different_class() {
        run_test_with_prelude(
            r##"
            s = S.new
            c = C.new
            [s.a, s.b, s.c, s.d, s.e, s.f, s.g, s.h, c.a, c.b, c.c, c.d, c.e, c.f, c.g, c.h]
        "##,
            r##"
            class S
                def initialize
                    @a = 10
                    @b = 20
                    @c = 30
                    @d = 40
                    @e = 50
                    @f = 60
                    @g = 70
                    @h = 80
                end
                attr_reader :a, :b, :c, :d, :e, :f, :g, :h
            end

            class C < S
                def initialize
                    @h = 8
                    @g = 7
                    @f = 6
                    @e = 5
                    @d = 4
                    @c = 3
                    @b = 2
                    @a = 1
                end
                attr_reader :a, :b, :c, :c, :e, :f, :g, :h
            end
            
            "##,
        );
        run_test_with_prelude(
            r##"
            s = S.new
            c = C.new
            [s.a, s.b, s.c, s.d, s.e, s.f, s.g, s.h, c.a, c.b, c.c, c.d, c.e, c.f, c.g, c.h]
        "##,
            r##"
            class S < Array
                def initialize
                    @a = 10
                    @b = 20
                    @c = 30
                    @d = 40
                    @e = 50
                    @f = 60
                    @g = 70
                    @h = 80
                end
                attr_reader :a, :b, :c, :d, :e, :f, :g, :h
            end

            class C < S
                def initialize
                    @h = 8
                    @g = 7
                    @f = 6
                    @e = 5
                    @d = 4
                    @c = 3
                    @b = 2
                    @a = 1
                end
                attr_reader :a, :b, :c, :c, :e, :f, :g, :h
            end
            
            "##,
        );
    }
}<|MERGE_RESOLUTION|>--- conflicted
+++ resolved
@@ -1,543 +1,5 @@
 use super::*;
 
-<<<<<<< HEAD
-// ~~~text
-// MethodCall
-//  0   2   4   6    8  10  12  14
-// +---+---+---+---++---+---+---+---+
-// |callid |ret| op||  fid  |   -   |
-// +---+---+---+---++---+---+---+---+
-// InlineCache
-// 16  18  20  22   24  26  28  30
-// +---+---+---+---++---+---+---+---+
-// |pos|arg|rcv| op|| class |version|
-// +---+---+---+---++---+---+---+---+
-// ~~~
-
-impl Codegen {
-    ///
-    /// generate JIT code for a method call which was not cached.
-    ///
-    pub(super) fn send_not_cached(
-        &mut self,
-        store: &Store,
-        callid: CallSiteId,
-        self_class: ClassId,
-        pc: BcPc,
-        using_xmm: UsingXmm,
-        error: DestLabel,
-    ) {
-        let callsite = &store[callid];
-        // argument registers:
-        //   rdi: args len
-        //
-        let resolved = self.jit.label();
-        let slow_path = self.jit.label();
-        let global_class_version = self.class_version;
-
-        self.xmm_save(using_xmm);
-        // r15 <- recv's class
-        if callsite.recv.is_self() {
-            // If recv is *self*, a recv's class is guaranteed to be ctx.self_class.
-            monoasm!( &mut self.jit,
-                movl r15, (self_class.u32());
-            );
-        } else {
-            self.load_rdi(callsite.recv);
-            let get_class = self.get_class;
-            monoasm!( &mut self.jit,
-                call get_class;
-                movl r15, rax;  // r15: receiver's ClassId
-            );
-        }
-        monoasm! { &mut self.jit,
-            movq r13, (pc.u64());
-            // check inline cache
-            cmpl [r13 + (BC_OFFSET_CACHED_FUNCID)], 0;
-            jeq  slow_path;
-            // class guard
-            cmpl r15, [r13 + (BC_OFFSET_CACHED_CLASS)];
-            jne  slow_path;
-            // version guard
-            movl rax, [rip + global_class_version];
-            cmpl [r13 + (BC_OFFSET_CACHED_VERSION)], rax;
-            jne  slow_path;
-        resolved:
-            movl rdx, [r13 + (BC_OFFSET_CACHED_FUNCID)];    // FuncId
-        }
-        self.get_func_data();
-
-        monoasm! { &mut self.jit,
-            subq  rsp, 16;
-            // set prev_cfp
-            pushq [rbx + (EXECUTOR_CFP)];
-            // set lfp
-            lea   rax, [rsp + 8];
-            pushq rax;
-            // set outer
-            xorq rax, rax;
-            pushq rax;
-            // set meta.
-            pushq [r15 + (FUNCDATA_META)];
-        };
-        // set block
-        self.push_block(callsite);
-        // set self
-        monoasm!( &mut self.jit,
-            pushq [r14 - (conv(callsite.recv))];
-            addq  rsp, 64;
-        );
-
-        self.generic_call(callid, callsite, error);
-        self.xmm_restore(using_xmm);
-        self.handle_error(error);
-
-        // slow path
-        // r15: receiver's ClassId
-        self.jit.select_page(1);
-        monoasm! { &mut self.jit,
-        slow_path:
-            movq rdi, rbx;
-            movq rsi, r12;
-            movq rdx, (callid.get()); // CallSiteId
-            movq rax, (runtime::find_method);
-            call rax;
-        }
-        self.handle_error(error);
-        monoasm! { &mut self.jit,
-            // FuncId was returned to rax.
-            movl [r13 + (BC_OFFSET_CACHED_FUNCID)], rax;
-
-            movl rax, [rip + global_class_version];
-            movl [r13 + (BC_OFFSET_CACHED_VERSION)], rax;
-            movl [r13 + (BC_OFFSET_CACHED_CLASS)], r15;
-            jmp resolved;
-        }
-        self.jit.select_page(0);
-    }
-
-    ///
-    /// Attribute reader
-    ///
-    /// ### in
-    /// rdi: receiver: Value
-    ///
-    pub(super) fn attr_reader(&mut self, ivar_id: IvarId) {
-        let exit = self.jit.label();
-        if ivar_id.get() < OBJECT_INLINE_IVAR as u32 {
-            let not_object = self.jit.label();
-            monoasm!( &mut self.jit,
-                // we don't know ty of the receiver in a compile time.
-                cmpw [rdi + (RVALUE_OFFSET_TY)], (ObjKind::OBJECT);
-                jne  not_object;
-                movq rax, [rdi + (ivar_id.get() as i32 * 8 + RVALUE_OFFSET_KIND)];
-                movq rdi, (NIL_VALUE);
-                testq rax,rax;
-                cmoveqq rax, rdi;
-            exit:
-            );
-            self.jit.select_page(1);
-            monoasm!( &mut self.jit,
-            not_object:
-                movl rsi, (ivar_id.get());
-            );
-            self.load_ivar_heap_index();
-            monoasm!( &mut self.jit,
-                jmp  exit;
-            );
-            self.jit.select_page(0);
-        } else {
-            monoasm!( &mut self.jit,
-                movl rsi, (ivar_id.get());
-                xorq rax, rax;
-                movl rdx, (OBJECT_INLINE_IVAR);
-                // we don't know ty of the receiver in a compile time.
-                cmpw [rdi + (RVALUE_OFFSET_TY)], (ObjKind::OBJECT);
-                cmoveqq rax, rdx;
-                subl rsi, rax;
-            );
-            self.load_ivar_heap_index();
-        }
-    }
-
-    ///
-    /// Load ivar on `var_table`.
-    ///
-    /// #### in
-    /// - rdi: &RValue
-    /// - rsi: index
-    ///
-    /// #### out
-    /// - rax: Value
-    ///
-    /// #### destroy
-    /// - rdi, rdx
-    ///
-    fn load_ivar_heap_index(&mut self) {
-        let exit = self.jit.label();
-        monoasm!( &mut self.jit,
-            movq rax, (NIL_VALUE);
-            movq rdx, [rdi + (RVALUE_OFFSET_VAR as i32)];
-            testq rdx, rdx;
-            jz   exit;
-            movq rdi, [rdx + (MONOVEC_CAPA)]; // capa
-            testq rdi, rdi;
-            jz   exit;
-            movq rdi, [rdx + (MONOVEC_LEN)]; // len
-            cmpq rdi, rsi;
-            movq rdi, [rdx + (MONOVEC_PTR)]; // ptr
-            cmovgtq rax, [rdi + rsi * 8];
-        exit:
-        );
-    }
-
-    ///
-    /// Attribute writer
-    ///
-    /// ### in
-    /// rdi: receiver: Value
-    /// rdx: value: Value
-    ///
-    pub(super) fn attr_writer(&mut self, using_xmm: UsingXmm, error: DestLabel, ivar_id: IvarId) {
-        let exit = self.jit.label();
-        let no_inline = self.jit.label();
-        if ivar_id.get() < OBJECT_INLINE_IVAR as u32 {
-            monoasm!( &mut self.jit,
-                // we don't know ty of the receiver in a compile time.
-                cmpw [rdi + (RVALUE_OFFSET_TY)], (ObjKind::OBJECT);
-                jne  no_inline;
-                movq [rdi + (ivar_id.get() as i32 * 8 + RVALUE_OFFSET_KIND)], rdx;
-            exit:
-            );
-            self.jit.select_page(1);
-            self.jit.bind_label(no_inline);
-            monoasm!( &mut self.jit,
-                movl rsi, (ivar_id.get());
-            );
-            self.set_ivar(using_xmm);
-            self.handle_error(error);
-            monoasm!( &mut self.jit,
-                jmp exit;
-            );
-            self.jit.select_page(0);
-        } else {
-            monoasm!( &mut self.jit,
-                movl rsi, (ivar_id.get());
-            );
-            self.set_ivar(using_xmm);
-            self.handle_error(error);
-        }
-    }
-
-    ///
-    /// ### in
-    /// rdi: receiver: Value
-    ///
-    pub(super) fn send_cached(
-        &mut self,
-        store: &Store,
-        callid: CallSiteId,
-        callee_fid: FuncId,
-        recv_class: ClassId,
-        native: bool,
-        offset: usize,
-        using_xmm: UsingXmm,
-        error: DestLabel,
-    ) {
-        let caller = &store[callid];
-        let callee = &store[callee_fid];
-        let (meta, codeptr, pc) = callee.get_data();
-        self.setup_frame(meta, caller);
-
-        self.jit_copy_keyword_args(caller, callee);
-
-        if native {
-            monoasm! { &mut self.jit,
-                movq r14, rdi;
-            }
-        }
-        if callee.kw_rest().is_some() || !caller.hash_splat_pos.is_empty() {
-            // Only works for !caller.hash_splat_pos.is_empty() || callee.kw_rest().is_some().
-            monoasm! { &mut self.jit,
-                movq rdi, rbx; // &mut Executor
-                movq rsi, r12; // &mut Globals
-                movl rdx, (callid.get());
-                movq rcx, (meta.get());
-                lea  r8, [rsp - 16];   // callee_lfp
-                subq rsp, (offset);
-                movq rax, (runtime::handle_hash_splat_kw_rest);
-                call rax;
-                addq rsp, (offset);
-            }
-            self.handle_error(error);
-        }
-
-        if native {
-            monoasm! { &mut self.jit,
-                movq rdx, r14;
-            }
-        }
-
-        monoasm!( &mut self.jit,
-            // push cfp
-            lea  rsi, [rsp - (16 + BP_PREV_CFP)];
-            movq [rbx + (EXECUTOR_CFP)], rsi;
-            // set lfp
-            lea  r14, [rsp - 16];
-            movq [r14 - (BP_LFP)], r14;
-        );
-
-        if native {
-            self.call_codeptr(codeptr);
-        } else {
-            match store[callee_fid].get_jit_code(recv_class) {
-                Some(dest) => {
-                    monoasm! { &mut self.jit,
-                        call dest;
-                    }
-                }
-                None => {
-                    // set pc.
-                    monoasm! { &mut self.jit,
-                        movq r13, (pc.unwrap().u64());
-                    }
-                    self.call_codeptr(codeptr);
-                }
-            };
-        }
-        self.pop_frame();
-
-        self.xmm_restore(using_xmm);
-        self.handle_error(error);
-    }
-
-    ///
-    /// Set up a callee frame
-    ///
-    /// ### in
-    /// - r13: receiver
-    ///
-    /// ### destroy
-    /// - rax
-    ///
-    fn setup_frame(&mut self, meta: Meta, callsite: &CallSiteInfo) {
-        monoasm! { &mut self.jit,
-            // set prev_cfp
-            movq rax, [rbx + (EXECUTOR_CFP)];
-            movq [rsp - (16 + BP_PREV_CFP)], rax;
-            // set lfp
-            lea   rax, [rsp - 16];
-            movq [rsp - (16 + BP_LFP)], rax;
-            // set outer
-            movq [rsp - (16 + LBP_OUTER)], 0;
-            // set meta.
-            movq rax, (meta.get());
-            movq [rsp - (16 + LBP_META)], rax;
-        }
-        // set block
-        if let Some(func_id) = callsite.block_fid {
-            let bh = BlockHandler::from(func_id);
-            monoasm!( &mut self.jit,
-                movq rax, (bh.0.id());
-                movq [rsp - (16 + LBP_BLOCK)], rax;
-            );
-        } else if let Some(block) = callsite.block_arg {
-            monoasm!( &mut self.jit,
-                movq rax, [r14 - (conv(block))];
-                movq [rsp - (16 + LBP_BLOCK)], rax;
-            );
-        } else {
-            monoasm!( &mut self.jit,
-                movq [rsp - (16 + LBP_BLOCK)], 0;
-            );
-        }
-        // set self
-        monoasm! { &mut self.jit,
-            movq [rsp - (16 + LBP_SELF)], r13;
-        }
-    }
-
-    pub(super) fn gen_yield(
-        &mut self,
-        store: &Store,
-        callid: CallSiteId,
-        using_xmm: UsingXmm,
-        error: DestLabel,
-    ) {
-        let callsite = &store[callid];
-        self.xmm_save(using_xmm);
-        self.get_proc_data();
-        // rax: outer, rdx: FuncId
-        self.handle_error(error);
-        self.get_func_data();
-        // rax: outer, r15: &FuncData
-        monoasm! { &mut self.jit,
-            movq rdi, rax;
-        }
-        // rdi <- outer_cfp, r15 <- &FuncData
-
-        monoasm! { &mut self.jit,
-            subq  rsp, 16;
-            // set prev_cfp
-            pushq [rbx + (EXECUTOR_CFP)];
-            // set lfp
-            lea   rax, [rsp + 8];
-            pushq rax;
-            // set outer
-            lea  rax, [rdi - (LBP_OUTER)];
-            pushq rax;
-            // set meta
-            pushq [r15 + (FUNCDATA_META)];
-            // set block
-            movq rax, 0;
-            pushq rax;
-            // set self
-            pushq [rdi - (LBP_SELF)];
-            addq  rsp, 64;
-        };
-
-        self.generic_call(callid, callsite, error);
-        self.xmm_restore(using_xmm);
-        self.handle_error(error);
-    }
-
-    ///
-    /// Push block.
-    ///
-    /// ### destroy
-    /// - rax
-    ///
-    fn push_block(&mut self, callsite: &CallSiteInfo) {
-        if let Some(func_id) = callsite.block_fid {
-            let bh = BlockHandler::from(func_id);
-            monoasm!( &mut self.jit,
-                movq rax, (bh.0.id());
-                pushq rax;
-            );
-        } else if let Some(block) = callsite.block_arg {
-            monoasm!( &mut self.jit,
-                pushq [r14 - (conv(block))];
-            );
-        } else {
-            monoasm!( &mut self.jit,
-                xorq rax, rax;
-                pushq rax;
-            );
-        }
-    }
-
-    fn call_codeptr(&mut self, codeptr: CodePtr) {
-        let src_point = self.jit.get_current_address();
-        monoasm! { &mut self.jit,
-            call (codeptr - src_point - 5);
-        }
-    }
-
-    ///
-    /// ### in
-    /// - rdi: arg_num
-    /// - r15: &FuncData
-    ///
-    pub(super) fn call_funcdata(&mut self) {
-        monoasm! { &mut self.jit,
-            movq rdx, rdi;
-            // set pc
-            movq r13, [r15 + (FUNCDATA_PC)];
-            // push cfp
-            lea  rsi, [rsp - (16 + BP_PREV_CFP)];
-            movq [rbx + (EXECUTOR_CFP)], rsi;
-        }
-        self.set_lfp();
-        monoasm! { &mut self.jit,
-            call [r15 + (FUNCDATA_CODEPTR)];
-        }
-        self.pop_frame();
-    }
-
-    ///
-    /// Handle keyword arguments
-    ///
-    /// ### destroy
-    /// - rax
-    ///
-    fn jit_copy_keyword_args(&mut self, caller: &CallSiteInfo, callee: &FuncInfo) {
-        let CallSiteInfo {
-            kw_pos, kw_args, ..
-        } = caller;
-        let mut callee_ofs = (callee.pos_num() as i64 + 1) * 8 + LBP_SELF;
-        for param_name in callee.kw_names() {
-            match kw_args.get(param_name) {
-                Some(caller) => {
-                    let caller_ofs = (kw_pos.0 as i64 + *caller as i64) * 8 + LBP_SELF;
-                    monoasm! { &mut self.jit,
-                        movq  rax, [r14 - (caller_ofs)];
-                        movq  [rsp - (16 + callee_ofs)], rax;
-                    }
-                }
-                None => {
-                    monoasm! { &mut self.jit,
-                        movq  [rsp - (16 + callee_ofs)], 0;
-                    }
-                }
-            }
-            callee_ofs += 8;
-        }
-    }
-
-    fn generic_call(&mut self, callid: CallSiteId, callsite: &CallSiteInfo, error: DestLabel) {
-        monoasm! { &mut self.jit,
-            movl r8, (callid.get()); // CallSiteId
-            lea  rdx, [r14 - (conv(callsite.args))];
-            movl r9, (callsite.pos_num);
-        }
-        self.generic_handle_arguments(runtime::jit_handle_arguments_no_block);
-        self.handle_error(error);
-        monoasm! { &mut self.jit,
-            sarq rax, 1;
-            movq rdi, rax;
-        }
-
-        self.call_funcdata();
-    }
-}
-
-impl Codegen {
-    ///
-    /// Set req, opt and rest arguments.
-    ///
-    /// ### out
-    /// - rax: Some(Value)
-    /// - rdi: the number of arguments
-    ///
-    /// ### destroy
-    /// - caller save registers
-    ///
-    pub(super) fn jit_set_arguments(
-        &mut self,
-        callid: CallSiteId,
-        args: SlotId,
-        offset: usize,
-        meta: Meta,
-    ) {
-        monoasm! { &mut self.jit,
-            movq rdi, rbx;
-            movq rsi, r12;
-            movl rdx, (callid.get());
-            lea  rcx, [r14 - (conv(args))];
-            lea  r8, [rsp - 16];   // callee_lfp
-            movq r9, (meta.get());
-            subq rsp, (offset);
-            movq rax, (crate::runtime::jit_generic_set_arguments);
-            call rax;
-            addq rsp, (offset);
-            movq rdi, rax;
-            sarq rdi, 1;
-        }
-    }
-}
-
-=======
->>>>>>> 4028830f
 impl AsmIr {
     pub(in crate::compiler::jitgen) fn gen_call(
         &mut self,
