--- conflicted
+++ resolved
@@ -325,17 +325,9 @@
 }
 
 ///
-<<<<<<< HEAD
-/// Handle hash splat arguments and keyword rest parameters.
-///
-/// Only works for !caller.hash_splat_pos.is_empty() || callee.kw_rest().is_some().
-///
-pub(super) extern "C" fn handle_hash_splat_kw_rest(
-=======
 /// Handle hash splat arguments and a keyword rest parameter.
 ///
 pub(super) extern "C" fn jit_handle_hash_splat_kw_rest(
->>>>>>> 4028830f
     vm: &mut Executor,
     globals: &mut Globals,
     callid: CallSiteId,
