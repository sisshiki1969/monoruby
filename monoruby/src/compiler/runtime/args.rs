use super::*;

///
<<<<<<< HEAD
/// Handle hash splat arguments and keyword rest parameters.
///
/// Only works for !caller.hash_splat_pos.is_empty() || callee.kw_rest().is_some().
=======
/// Handle hash splat arguments and a keyword rest parameter.
>>>>>>> 4028830f
///
pub(crate) fn jit_hash_splat_kw_rest(
    globals: &mut Globals,
    callid: CallSiteId,
    callee_lfp: Lfp,
    caller_lfp: Lfp,
    meta: Meta,
) -> Result<()> {
    let callee_func_id = meta.func_id();
    let callee = &globals[callee_func_id];
    let caller = &globals.store[callid];
<<<<<<< HEAD
    hash_splat_and_kw_rest(callee, caller, callee_lfp, caller_lfp)?;

    Ok(())
=======
    hash_splat_and_kw_rest(callee, caller, callee_lfp, caller_lfp)
>>>>>>> 4028830f
}
///
/// if argument mismatch occurs, return None.
///
pub(crate) fn handle_positional(
    info: &FuncInfo,
    arg_num: usize,
    mut callee_lfp: Lfp,
    ex: Option<Value>,
) -> Result<()> {
    let req_num = info.req_num();
    let reqopt_num = info.reqopt_num();
    let pos_num = info.pos_num();
    let is_rest = pos_num != reqopt_num;
    let is_block_style = info.is_block_style();
    let ex_num = ex.is_some() as usize;
    unsafe {
        if (arg_num + ex_num) > reqopt_num {
            if is_rest {
                let len = arg_num - reqopt_num;
                let mut ary: Vec<_> = callee_lfp.slice(reqopt_num, len).collect();
                if let Some(ex) = ex {
                    ary.push(ex);
                }
                callee_lfp.set_register(1 + reqopt_num, Some(Value::array_from_vec(ary)));
            } else if !is_block_style {
                return Err(MonorubyErr::wrong_number_of_arg_range(
                    arg_num + ex_num,
                    req_num..=reqopt_num,
                ));
            }
            return Ok(());
        }

        if (arg_num + ex_num) >= req_num {
            let len = reqopt_num - arg_num;
            fill(callee_lfp, reqopt_num, len, None);
        } else {
            if !is_block_style {
                return Err(MonorubyErr::wrong_number_of_arg_range(
                    arg_num + ex_num,
                    req_num..=reqopt_num,
                ));
            }
            let len = req_num - (arg_num + ex_num);
            fill(callee_lfp, req_num, len, Some(Value::nil()));
            let len = reqopt_num - req_num;
            fill(callee_lfp, reqopt_num, len, None);
        }
        if let Some(ex) = ex {
            callee_lfp.set_register(1 + arg_num, Some(ex));
        }

        if is_rest {
            callee_lfp.set_register(1 + reqopt_num, Some(Value::array_empty()));
        }
    }
    Ok(())
}

///
/// Set positional arguments (req, opt, rest) and keyword arguments (kw, kw_rest) to the callee frame.
///
/// This function solves the match of argunments-parameters dynamically.
///
pub(crate) fn set_frame_arguments(
    globals: &mut Globals,
    callee_lfp: Lfp,
    caller_lfp: Lfp,
    callid: CallSiteId,
    src: *const Value,
) -> Result<usize> {
    let callee_fid = callee_lfp.meta().func_id();
    let callee = &globals[callee_fid];
    let caller = &globals.store[callid];

    // TODO: if caller is simple (no splat, no keywords), and callee is also simple (no optional, no rest, no keywords), we can optimize this.

    let arg_num = positional(caller, callee, src, callee_lfp, caller_lfp)?;

    if !callee.no_keyword() || caller.kw_num() == 0 {
        handle_keyword(callee, caller, callee_lfp, caller_lfp)?;
    }

    Ok(arg_num)
}

///
/// Set block argument to the callee frame.
///
pub(crate) fn set_frame_block(caller: &CallSiteInfo, callee_lfp: Lfp, caller_lfp: Lfp) {
    let CallSiteInfo {
        block_fid,
        block_arg,
        ..
    } = *caller;

    let bh = if let Some(block_fid) = block_fid {
        let bh = BlockHandler::from(block_fid);
        Some(bh)
    } else {
        block_arg.map(|block_arg| unsafe {
            BlockHandler(caller_lfp.register(block_arg.0 as usize).unwrap())
        })
    };
    callee_lfp.set_block(bh);
}

pub(crate) extern "C" fn jit_generic_set_arguments(
    vm: &mut Executor,
    globals: &Globals,
    caller: CallSiteId,
    src: *const Value,
    callee_lfp: Lfp,
    meta: Meta,
) -> Option<Value> {
    let caller_lfp = vm.cfp().lfp();
    let caller = &globals.store[caller];
    let callee_fid = meta.func_id();
    let callee = &globals.store[callee_fid];
    match positional(caller, callee, src, callee_lfp, caller_lfp) {
        Ok(arg_num) => Some(Value::integer(arg_num as i64)),
        Err(err) => {
            vm.set_error(err);
            None
        }
    }
}

///
/// Set positional arguments.
///
/// returns (the number of arguments which is set in this function, the rest arguments).
///
fn positional(
    caller: &CallSiteInfo,
    callee: &FuncInfo,
    src: *const Value,
    callee_lfp: Lfp,
    caller_lfp: Lfp,
) -> Result<usize> {
    let max_pos = callee.max_positional_args();
    let no_push = callee.discard_excess_positional_args();
    let splat_pos = &caller.splat_pos;
    let pos_num = caller.pos_num;
    let dst = unsafe { callee_lfp.register_ptr(1) as *mut Value };

    // ex is always none when caller.kw_num() == 0.
    let ex = if callee.no_keyword() && caller.kw_num() != 0 {
        // handle excessive keyword arguments
        let mut h = IndexMap::default();
        for (k, id) in caller.kw_args.iter() {
            let v = unsafe { caller_lfp.register(caller.kw_pos.0 as usize + *id).unwrap() };
            h.insert(HashKey(Value::symbol(*k)), v);
        }
        Some(Value::hash(h))
    } else {
        None
    };

    // rest is always empty when splat_pos.is_empty() and no_push.
    let (mut arg_num, mut rest) = if splat_pos.is_empty() {
        if pos_num <= max_pos {
            memcpy(src, dst, pos_num);
            (pos_num, vec![])
        } else {
            memcpy(src, dst, max_pos);
            // handle the rest arguments.
            let rest = if !no_push {
                unsafe { std::slice::from_raw_parts(src.sub(pos_num - 1), pos_num - max_pos) }
                    .iter()
                    .cloned()
                    .rev()
                    .collect()
            } else {
                vec![]
            };
            (max_pos, rest)
        }
    } else {
        let mut arg_num = 0;
        let mut rest = vec![];
        for i in 0..pos_num {
            let v = unsafe { *src.sub(i) };
            if splat_pos.contains(&i) {
                if let Some(ary) = v.try_array_ty() {
                    for v in ary.iter() {
                        push(&mut arg_num, &mut rest, max_pos, dst, *v, no_push);
                    }
                } else if let Some(_range) = v.is_range() {
                    unimplemented!()
                } else if let Some(_hash) = v.is_hash() {
                    unimplemented!()
                } else {
                    push(&mut arg_num, &mut rest, max_pos, dst, v, no_push);
                };
            } else {
                push(&mut arg_num, &mut rest, max_pos, dst, v, no_push);
            }
        }
        (arg_num, rest)
    };

    // single array argument expansion for blocks
    if arg_num == 1 && callee.single_arg_expand() {
        let v = unsafe { *dst };
        if let Some(ary) = v.try_array_ty() {
            arg_num = 0;
            for v in ary.iter() {
                push(&mut arg_num, &mut rest, max_pos, dst, *v, no_push);
            }
        }
    }

    positional_post(callee, arg_num, callee_lfp, ex, rest)?;

    Ok(arg_num)
}

///
/// Handle a rest arg, and fill optinal args.
///
/// if argument mismatch occurs, return None.
///
fn positional_post(
    callee: &FuncInfo,
    arg_num: usize,
    mut callee_lfp: Lfp,
    ex: Option<Value>,
    mut rest: Vec<Value>,
) -> Result<()> {
    let req_num = callee.req_num();
    let max_pos = callee.max_positional_args();
    let is_rest = callee.is_rest();
    let is_block_style = callee.is_block_style();
    let ex_num = ex.is_some() as usize;
    let total_pos_args = arg_num + rest.len() + ex_num;
    unsafe {
        if total_pos_args > max_pos {
            if is_rest {
                if let Some(h) = ex {
                    rest.push(h);
                }
                callee_lfp.set_register(1 + max_pos, Some(Value::array_from_vec(rest)));
            } else if !is_block_style {
                return Err(MonorubyErr::wrong_number_of_arg_range(
                    total_pos_args,
                    req_num..=max_pos,
                ));
            }
            return Ok(());
        }

        if total_pos_args >= req_num {
            let len = max_pos - arg_num;
            fill(callee_lfp, max_pos, len, None);
        } else {
            if !is_block_style {
                return Err(MonorubyErr::wrong_number_of_arg_range(
                    total_pos_args,
                    req_num..=max_pos,
                ));
            }
            let len = req_num - (arg_num + ex_num);
            fill(callee_lfp, req_num, len, Some(Value::nil()));
            let len = max_pos - req_num;
            fill(callee_lfp, max_pos, len, None);
        }
        if let Some(ex) = ex {
            callee_lfp.set_register(1 + arg_num, Some(ex));
        }

        if is_rest {
            callee_lfp.set_register(1 + max_pos, Some(Value::array_empty()));
        }
    }
    Ok(())
}

///
/// Handle keyword arguments.
///
fn handle_keyword(
    callee: &FuncInfo,
    caller: &CallSiteInfo,
    callee_lfp: Lfp,
    caller_lfp: Lfp,
) -> Result<()> {
    ordinary_keyword(callee, caller, callee_lfp, caller_lfp)?;
    hash_splat_and_kw_rest(callee, caller, callee_lfp, caller_lfp)
}

fn ordinary_keyword(
    info: &FuncInfo,
    callsite: &CallSiteInfo,
    mut callee_lfp: Lfp,
    caller_lfp: Lfp,
) -> Result<()> {
    let CallSiteInfo {
        kw_pos, kw_args, ..
    } = callsite;

    let callee_kw_pos = info.pos_num() + 1;
    let mut used = 0;
    for (id, param_name) in info.kw_names().iter().enumerate() {
        unsafe {
            let v = kw_args
                .get(param_name)
                .map(|i| caller_lfp.get_slot(*kw_pos + *i).unwrap());
            if v.is_some() {
                used += 1;
            }
            callee_lfp.set_register(callee_kw_pos + id, v);
        }
    }
    if used < kw_args.len() && info.kw_rest().is_none() {
        for (k, _) in kw_args.iter() {
            if !info.kw_names().contains(k) {
                return Err(MonorubyErr::argumenterr(format!("unknown keyword: :{k}")));
            }
        }
    }
    Ok(())
}

///
<<<<<<< HEAD
/// Handle hash splat arguments and keyword rest parameters.
///
/// Only works for !caller.hash_splat_pos.is_empty() || callee.kw_rest().is_some().
=======
/// Handle hash splat arguments and a keyword rest parameter.
>>>>>>> 4028830f
///
fn hash_splat_and_kw_rest(
    callee: &FuncInfo,
    caller: &CallSiteInfo,
    mut callee_lfp: Lfp,
    caller_lfp: Lfp,
) -> Result<()> {
    let CallSiteInfo {
        kw_pos,
        kw_args,
        hash_splat_pos,
        ..
    } = caller;

    let callee_kw_pos = callee.pos_num() + 1;

    for h in hash_splat_pos
        .iter()
        .map(|pos| unsafe { caller_lfp.register(pos.0 as usize).unwrap() })
    {
        let mut used = 0;
        for (id, param_name) in callee.kw_names().iter().enumerate() {
            let h = h.expect_hash()?;
            unsafe {
                let sym = Value::symbol(*param_name);
                if let Some(v) = h.get(sym) {
                    used += 1;
                    let ptr = callee_lfp.register_ptr(callee_kw_pos + id);
                    if (*ptr).is_some() {
                        eprintln!(
                            " warning: key :{} is duplicated and overwritten",
                            param_name
                        );
                    }
                    *ptr = Some(v);
                }
            }
            if used < h.len() && callee.kw_rest().is_none() {
                for (k, _) in h.iter() {
                    let sym = k.as_symbol();
                    if !callee.kw_names().contains(&sym) {
                        return Err(MonorubyErr::argumenterr(format!("unknown keyword: :{sym}")));
                    }
                }
            }
        }
    }

    if let Some(rest) = callee.kw_rest() {
        let mut kw_rest = IndexMap::default();
        for (name, i) in kw_args.iter() {
            if callee.kw_names().contains(name) {
                continue;
            }
            let v = unsafe { caller_lfp.get_slot(*kw_pos + *i).unwrap() };
            kw_rest.insert(HashKey(Value::symbol(*name)), v);
        }
        for h in hash_splat_pos
            .iter()
            .map(|pos| unsafe { caller_lfp.register(pos.0 as usize).unwrap() })
        {
            let mut h = h.as_hash().clone();
            for name in callee.kw_names().iter() {
                let sym = Value::symbol(*name);
                h.remove(sym);
            }
            for (k, v) in h {
                kw_rest.insert(HashKey(k), v);
            }
        }

        unsafe { callee_lfp.set_register(rest.0 as usize, Some(Value::hash(kw_rest))) }
    }
    Ok(())
}

// Utility functions.

fn push(
    arg_num: &mut usize,
    rest: &mut Vec<Value>,
    max_pos: usize,
    dst: *mut Value,
    v: Value,
    no_push: bool,
) {
    if *arg_num >= max_pos {
        if !no_push {
            rest.push(v);
        }
    } else {
        unsafe { *dst.sub(*arg_num) = v };
        *arg_num += 1;
    }
}

fn memcpy(src: *const Value, dst: *mut Value, len: usize) {
    if len != 0 {
        unsafe {
            std::ptr::copy_nonoverlapping(src.sub(len - 1), dst.sub(len - 1), len);
        }
    }
}

fn fill(lfp: Lfp, start_pos: usize, len: usize, val: Option<Value>) {
    unsafe {
        let ptr = lfp.register_ptr(start_pos);
        std::slice::from_raw_parts_mut(ptr, len).fill(val);
    }
}<|MERGE_RESOLUTION|>--- conflicted
+++ resolved
@@ -1,13 +1,7 @@
 use super::*;
 
 ///
-<<<<<<< HEAD
-/// Handle hash splat arguments and keyword rest parameters.
-///
-/// Only works for !caller.hash_splat_pos.is_empty() || callee.kw_rest().is_some().
-=======
 /// Handle hash splat arguments and a keyword rest parameter.
->>>>>>> 4028830f
 ///
 pub(crate) fn jit_hash_splat_kw_rest(
     globals: &mut Globals,
@@ -19,13 +13,7 @@
     let callee_func_id = meta.func_id();
     let callee = &globals[callee_func_id];
     let caller = &globals.store[callid];
-<<<<<<< HEAD
-    hash_splat_and_kw_rest(callee, caller, callee_lfp, caller_lfp)?;
-
-    Ok(())
-=======
     hash_splat_and_kw_rest(callee, caller, callee_lfp, caller_lfp)
->>>>>>> 4028830f
 }
 ///
 /// if argument mismatch occurs, return None.
@@ -352,13 +340,7 @@
 }
 
 ///
-<<<<<<< HEAD
-/// Handle hash splat arguments and keyword rest parameters.
-///
-/// Only works for !caller.hash_splat_pos.is_empty() || callee.kw_rest().is_some().
-=======
 /// Handle hash splat arguments and a keyword rest parameter.
->>>>>>> 4028830f
 ///
 fn hash_splat_and_kw_rest(
     callee: &FuncInfo,
