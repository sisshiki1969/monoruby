use ruruby_parse::{DummyFrame, ParseErrKind};
use rustyline::error::ReadlineError;
use rustyline::DefaultEditor;

use monoruby::*;

#[derive(clap::Parser, Debug)]
#[command(author, version, about, long_about = None, trailing_var_arg = true)]
struct CommandLineArgs {
    /// print the version number, then turn on verbose mode
    #[arg(short)]
    verbose: bool,
    /// switch just-in-time compilation.
    #[arg(short, long)]
    no_jit: bool,
    #[arg(short = 'I')]
    import: Vec<String>,
    #[arg(short = 'W', default_value = "1")]
    warning: u8,
    /// File name.
    #[arg(num_args = 0..)]
    file: Option<String>,
}

fn main() {
    use clap::Parser;
    let args = CommandLineArgs::parse();

    let mut rl = DefaultEditor::new().unwrap();
    let mut globals = Globals::new(args.warning, args.no_jit);

    let mut cont_mode = false;
    let mut buf = String::new();
    let mut script_line = 0;
    let mut context = None;
    let mut executor = Executor::init(&mut globals);
    loop {
        let prompt = format!(
            "monoruby:{:03}{} ",
            script_line,
            if cont_mode { "*" } else { ">" }
        );
        let readline = rl.readline(&prompt);
        match readline {
            Ok(code) => {
                buf = if cont_mode {
                    format!("{buf}\n{code}")
                } else {
                    code.clone()
                };

                let main_fid = match ruruby_parse::Parser::parse_program_binding(
                    buf.clone(),
                    std::path::Path::new(&format!("(irm):{script_line}")).into(),
                    context.clone(),
<<<<<<< HEAD
                    None::<DummyFrame>,
=======
                    None::<ruruby_parse::DummyFrame>,
>>>>>>> cefc7646
                ) {
                    Ok(res) => {
                        let collector = res.lvar_collector;
                        let fid = match monoruby::bytecodegen::compile_script(
                            &mut globals,
                            res.node,
                            res.source_info,
                        ) {
                            Ok(id) => id,
                            Err(err) => {
                                err.show_error_message_and_all_loc();
                                cont_mode = false;
                                continue;
                            }
                        };
                        context = Some(collector);
                        fid
                    }
                    Err(err) => {
                        if err.kind == ParseErrKind::UnexpectedEOF {
                            rl.add_history_entry(code.as_str()).unwrap();
                            cont_mode = true;
                        } else {
                            let err = MonorubyErr::parse(err);
                            err.show_error_message_and_all_loc();
                            cont_mode = false;
                        }
                        continue;
                    }
                };

                rl.add_history_entry(code.as_str()).unwrap();
                cont_mode = false;
                match executor.eval(&mut globals, main_fid) {
                    Ok(val) => eprintln!("=> {}", globals.inspect(val)),
                    Err(err) => err.show_error_message_and_all_loc(),
                };
                script_line += 1;
            }
            Err(ReadlineError::Interrupted) => {
                // Ctrl-C
                cont_mode = false;
            }
            Err(ReadlineError::Eof) => {
                // Ctrl-D
                break;
            }
            Err(err) => {
                println!("Error: {err:?}");
                break;
            }
        }
    }
}<|MERGE_RESOLUTION|>--- conflicted
+++ resolved
@@ -1,4 +1,4 @@
-use ruruby_parse::{DummyFrame, ParseErrKind};
+use ruruby_parse::ParseErrKind;
 use rustyline::error::ReadlineError;
 use rustyline::DefaultEditor;
 
@@ -53,11 +53,7 @@
                     buf.clone(),
                     std::path::Path::new(&format!("(irm):{script_line}")).into(),
                     context.clone(),
-<<<<<<< HEAD
-                    None::<DummyFrame>,
-=======
                     None::<ruruby_parse::DummyFrame>,
->>>>>>> cefc7646
                 ) {
                     Ok(res) => {
                         let collector = res.lvar_collector;
