//
// Just-in-time compiler module.
//

use super::*;

#[derive(Debug, Clone)]
pub(super) enum JitType {
    /// JIT for method / block.
    Generic,
    /// specialized JIT for method / block.
    Specialized {
        idx: usize,
        args_info: JitArgumentInfo,
    },
    /// JIT for loop.
    Loop(BytecodePtr),
}

#[derive(Debug)]
pub(super) struct SpecializeInfo {
    pub(super) entry: JitLabel,
    pub(super) frame: JitStackFrame,
    pub(super) patch_point: Option<JitLabel>,
}

///
/// The information of the given block for the frame.
///
#[derive(Clone)]
pub struct JitBlockInfo {
    ///
    /// `FuncId` of the block.
    ///
    pub block_fid: FuncId,
    ///
    /// `ClassId` of the *self*.
    ///
    pub self_class: ClassId,
    ///
    /// Offset of the outer frame. this must be > 0.
    ///
    pub outer: usize,
}

impl std::fmt::Debug for JitBlockInfo {
    fn fmt(&self, f: &mut std::fmt::Formatter<'_>) -> std::fmt::Result {
        write!(
            f,
            "Block {{ {:?}, self:{:?}, outer:{} }}",
            self.block_fid, self.self_class, self.outer
        )
    }
}

impl JitBlockInfo {
    pub(super) fn new(block_fid: FuncId, self_class: ClassId) -> Self {
        Self {
            block_fid,
            self_class,
            outer: 1,
        }
    }

    pub(super) fn add(&self, outer: usize) -> Self {
        Self {
            block_fid: self.block_fid,
            self_class: self.self_class,
            outer: self.outer + outer,
        }
    }
}

#[derive(Debug, Clone, Default)]
pub(super) struct JitArgumentInfo(pub Option<Vec<slot::LinkMode>>);

impl JitArgumentInfo {
    pub(super) fn new(slot: Vec<slot::LinkMode>) -> Self {
        Self(Some(slot))
    }
}

///
/// Virtual Stack frame for specialized compilation.
///
<<<<<<< HEAD
=======
#[derive(Debug)]
>>>>>>> 2765b3b3
pub(crate) struct JitStackFrame {
    ///
    /// Type of compilation for this frame.
    ///
    jit_type: JitType,
    ///
    /// Level of inlining.
    ///
    specialize_level: usize,
    ///
    /// `ISeqId` of the frame.
    ///
    iseq_id: ISeqId,
    ///
    /// Outer frame. (None for methods)
    ///
    outer: Option<usize>,
    ///
    /// Given block for the frame.
    ///
    given_block: Option<JitBlockInfo>,
    ///
    /// Callsite Id.
    ///
    callid: Option<CallSiteId>,
    ///
    /// `ClassId`` of *self*.
    ///
    self_class: ClassId,
    ///
    /// Object type of *self*.
    ///
    self_ty: Option<ObjTy>,
    ///
    /// Whether this function is a method, a class definition, or a top-level.
    ///
    is_not_block: bool,

    ///
    /// Information for `JitLabel`s`.
    ///
    labels: Vec<Option<DestLabel>>,
    ///
    /// Destination labels for each BasicBlock.
    ///
    basic_block_labels: HashMap<BasicBlockId, JitLabel>,
    ///
    /// Loop information.
    ///
    /// ### key
    /// the entry basic block of the loop.
    ///
    /// ### value
    /// liveness and backedge info in the loop head.
    ///
    loop_info: indexmap::IndexMap<BasicBlockId, (Liveness, Option<BBContext>)>,
    ///
    /// Nested loop count.
    ///
    loop_count: usize,

    ///
    /// Map for forward branches.
    ///
    branch_map: HashMap<BasicBlockId, Vec<BranchEntry>>,
    ///
    /// Map for target contexts of backward branches.
    ///
    backedge_map: HashMap<BasicBlockId, SlotContext>,
<<<<<<< HEAD
    ///
    /// Context for returning from this frame.
    ///
    pub(super) return_context: Option<ResultState>,
=======
>>>>>>> 2765b3b3

    ///
    /// Generated AsmIr.
    ///
    ir: Vec<(Option<BasicBlockId>, AsmIr)>,
    ///
    /// Information for outlined bridges.
    ///
    outline_bridges: Vec<(AsmIr, JitLabel, BasicBlockId)>,
    ///
    /// Information for inlined bridges.
    ///
    inline_bridges: HashMap<Option<BasicBlockId>, (AsmIr, Option<BasicBlockId>)>,

    ///
    /// Information for specialized method / block.
    ///
    pub(super) specialized_methods: Vec<SpecializeInfo>,

    ///
    /// Flag whether ivar on the heap is accessed in this context.
    ///
    ivar_heap_accessed: bool,

    ///
    /// Source map for bytecode index and machine code position.
    ///
    #[cfg(feature = "emit-asm")]
    pub(super) sourcemap: Vec<(BcIndex, usize)>,
    ///
    /// Start offset of a machine code corresponding to the current basic block.
    ///
    #[cfg(feature = "emit-asm")]
    pub(super) start_codepos: usize,
}

<<<<<<< HEAD
impl std::fmt::Debug for JitStackFrame {
    fn fmt(&self, f: &mut std::fmt::Formatter<'_>) -> std::fmt::Result {
        f.debug_struct("JitStackFrame")
            .field("jit_type", &self.jit_type)
            .field("outer", &self.outer)
            .field("given_block", &self.given_block)
            .finish()
    }
}

impl Clone for JitStackFrame {
    fn clone(&self) -> Self {
        self.dup()
    }
}

=======
impl Clone for JitStackFrame {
    fn clone(&self) -> Self {
        self.dup()
    }
}

>>>>>>> 2765b3b3
impl JitStackFrame {
    pub(super) fn new(
        store: &Store,
        jit_type: JitType,
        specialize_level: usize,
        iseq_id: ISeqId,
        outer: Option<usize>,
        given_block: Option<JitBlockInfo>,
        callid: Option<CallSiteId>,
        self_class: ClassId,
    ) -> Self {
        let self_ty = store[self_class].instance_ty();
        let is_not_block = store[store[iseq_id].func_id()].is_not_block();
        let mut basic_block_labels = HashMap::default();
        let mut labels = vec![];
        for i in 0..store[iseq_id].bb_info.len() {
            let idx = BasicBlockId(i);
            basic_block_labels.insert(idx, JitLabel(labels.len()));
            labels.push(None);
        }
        Self {
            jit_type,
            specialize_level,
            iseq_id,
            outer,
            given_block,
            callid,
            self_class,
            self_ty,
            is_not_block,
            labels,
            basic_block_labels,
            loop_info: indexmap::IndexMap::default(),
            loop_count: 0,
            branch_map: HashMap::default(),
            backedge_map: HashMap::default(),
<<<<<<< HEAD
            return_context: None,
=======
>>>>>>> 2765b3b3
            ir: vec![],
            outline_bridges: vec![],
            inline_bridges: HashMap::default(),
            specialized_methods: vec![],
            ivar_heap_accessed: false,
            #[cfg(feature = "emit-asm")]
            sourcemap: vec![],
            #[cfg(feature = "emit-asm")]
            start_codepos: 0,
        }
    }

    fn dup(&self) -> Self {
        Self {
            jit_type: self.jit_type.clone(),
            specialize_level: self.specialize_level,
            iseq_id: self.iseq_id,
            outer: self.outer,
            given_block: self.given_block.clone(),
            callid: self.callid,
            self_class: self.self_class,
            self_ty: self.self_ty,
            is_not_block: self.is_not_block,
            labels: self.labels.clone(),
            basic_block_labels: self.basic_block_labels.clone(),
            loop_info: indexmap::IndexMap::default(),
            loop_count: 0,
            branch_map: HashMap::default(),
            backedge_map: HashMap::default(),
<<<<<<< HEAD
            return_context: None,
=======
>>>>>>> 2765b3b3
            ir: vec![],
            outline_bridges: vec![],
            inline_bridges: HashMap::default(),
            specialized_methods: vec![],
            ivar_heap_accessed: false,
            #[cfg(feature = "emit-asm")]
            sourcemap: vec![],
            #[cfg(feature = "emit-asm")]
            start_codepos: 0,
        }
    }

    // accessors

    pub(super) fn self_class(&self) -> ClassId {
        self.self_class
    }

    pub(super) fn self_ty(&self) -> Option<ObjTy> {
        self.self_ty
    }

    pub(super) fn iseq_id(&self) -> ISeqId {
        self.iseq_id
    }

    pub(super) fn is_specialized(&self) -> bool {
        matches!(self.jit_type, JitType::Specialized { .. })
    }

<<<<<<< HEAD
    #[cfg(any(feature = "emit-asm", feature = "jit-log"))]
=======
    pub(super) fn jit_type(&self) -> &JitType {
        &self.jit_type
    }

>>>>>>> 2765b3b3
    pub(super) fn specialize_level(&self) -> usize {
        self.specialize_level
    }

    pub(super) fn ivar_heap_accessed(&mut self) -> bool {
        self.ivar_heap_accessed
    }

    // bridge operations

    pub(super) fn inline_bridge_exists(&self, src_bb: BasicBlockId) -> bool {
        self.inline_bridges.contains_key(&Some(src_bb))
    }

    pub(super) fn remove_inline_bridge(
        &mut self,
        src_bb: Option<BasicBlockId>,
    ) -> Option<(AsmIr, Option<BasicBlockId>)> {
        self.inline_bridges.remove(&src_bb)
    }

    pub(super) fn detach_outline_bridges(&mut self) -> Vec<(AsmIr, JitLabel, BasicBlockId)> {
        std::mem::take(&mut self.outline_bridges)
    }

    pub(super) fn detach_ir(&mut self) -> Vec<(Option<BasicBlockId>, AsmIr)> {
        std::mem::take(&mut self.ir)
    }

    // handling labels

    ///
    /// Create a new *JitLabel*.
    ///
    pub(super) fn label(&mut self) -> JitLabel {
        let id = self.labels.len();
        self.labels.push(None);
        JitLabel(id)
    }

    ///
    /// Resolve *JitLabel* and return *DestLabel*.
    ///
    pub(super) fn resolve_label(&mut self, jit: &mut JitMemory, label: JitLabel) -> DestLabel {
        match &self.labels[label.0] {
            Some(l) => l.clone(),
            None => {
                let l = jit.label();
                self.labels[label.0] = Some(l.clone());
                l
            }
        }
    }

    pub(super) fn get_bb_label(&self, bb: BasicBlockId) -> JitLabel {
        self.basic_block_labels.get(&bb).copied().unwrap()
    }
<<<<<<< HEAD

    pub(super) fn resolve_bb_label(&mut self, jit: &mut JitMemory, bb: BasicBlockId) -> DestLabel {
        let label = self.basic_block_labels.get(&bb).copied().unwrap();
        self.resolve_label(jit, label)
    }
=======
>>>>>>> 2765b3b3
}

///
/// Context for JIT compilation.
///
pub struct JitContext {
    ///
    /// Class version at compile time.
    ///
    class_version: u32,
    class_version_label: DestLabel,

    ///
    /// Inline cache for method calls.
    ///
    pub(crate) inline_method_cache: HashMap<BytecodePtr, MethodCacheEntry>,
    ///
    /// Stack frame for specialized compilation. (iseq, outer_scope, block_iseq)
    ///
    pub(crate) stack_frame: Vec<JitStackFrame>,
}

impl JitContext {
    fn new(
        class_version: u32,
        class_version_label: DestLabel,
        stack_frame: Vec<JitStackFrame>,
    ) -> Self {
        Self {
            class_version,
            class_version_label,
            inline_method_cache: HashMap::default(),
            stack_frame,
        }
    }

    pub(super) fn create(
        store: &Store,
        iseq_id: ISeqId,
        jit_type: JitType,
        class_version: u32,
        class_version_label: DestLabel,
        self_class: ClassId,
        specialize_level: usize,
        callid: Option<CallSiteId>,
    ) -> Self {
        let stack_frame = vec![JitStackFrame::new(
            store,
            jit_type,
            specialize_level,
            iseq_id,
            None,
            None,
            callid,
            self_class,
        )];

        Self::new(class_version, class_version_label, stack_frame)
    }

<<<<<<< HEAD
=======
    ///
    /// Create new JitContext.
    ///
    pub(super) fn create_inline_ctx(&self, stack_frame: Vec<JitStackFrame>) -> Self {
        Self::new(self.class_version, self.class_version_label(), stack_frame)
    }

>>>>>>> 2765b3b3
    pub(super) fn loop_analysis(&self, pc: BytecodePtr) -> Self {
        let mut stack_frame = self.stack_frame.clone();
        stack_frame.last_mut().unwrap().jit_type = JitType::Loop(pc);
        Self {
            class_version: self.class_version,
            class_version_label: self.class_version_label(),
            inline_method_cache: HashMap::default(),
            stack_frame,
        }
    }

    pub(super) fn iseq_id(&self) -> ISeqId {
        self.current_frame().iseq_id
    }

    pub(super) fn self_class(&self) -> ClassId {
        self.current_frame().self_class
    }

    pub(super) fn self_ty(&self) -> Option<ObjTy> {
        self.current_frame().self_ty
    }

    /// Whether this function is a method, a class definition, or a top-level.
    pub(super) fn is_not_block(&self) -> bool {
        self.current_frame().is_not_block
    }

    pub(super) fn specialized_methods_len(&self) -> usize {
        self.current_frame().specialized_methods.len()
    }

    pub(super) fn specialized_methods_push(&mut self, info: SpecializeInfo) {
        self.current_frame_mut().specialized_methods.push(info);
    }

    fn current_frame(&self) -> &JitStackFrame {
        self.stack_frame.last().unwrap()
    }

    fn current_frame_mut(&mut self) -> &mut JitStackFrame {
        self.stack_frame.last_mut().unwrap()
    }

    pub(super) fn detach_current_frame(&mut self) -> JitStackFrame {
        self.stack_frame.pop().unwrap()
    }

    fn current_method_frame(&self) -> Option<(&JitStackFrame, usize)> {
        let mut i = self.stack_frame.len() - 1;
        loop {
            let frame = &self.stack_frame[i];
            if let Some(outer) = frame.outer {
                i -= outer;
            } else {
                return if frame.is_not_block {
                    Some((frame, self.stack_frame.len() - 1 - i))
                } else {
                    None
                };
            }
        }
    }

    pub(crate) fn current_method_given_block(&self) -> Option<JitBlockInfo> {
        let (frame, i) = self.current_method_frame()?;
        Some(frame.given_block.as_ref()?.add(i))
    }

    pub(crate) fn current_method_callsite(&self) -> Option<CallSiteId> {
        self.current_method_frame()?.0.callid
    }

    pub(super) fn set_ivar_heap_accessed(&mut self) {
        self.current_frame_mut().ivar_heap_accessed = true;
    }

    pub(super) fn get_pc(&self, store: &Store, i: BcIndex) -> BytecodePtr {
        store[self.iseq_id()].get_pc(i)
    }

    pub(super) fn jit_type(&self) -> &JitType {
        &self.current_frame().jit_type
    }

    pub(super) fn is_specialized(&self) -> bool {
        matches!(self.jit_type(), JitType::Specialized { .. })
    }

    ///
    /// Get a number of non-temp registers. (includes arguments and local variables, not self)
    ///
    pub(super) fn local_num(&self, store: &Store) -> usize {
        store[self.iseq_id()].local_num()
    }

    ///
    /// Get a number of slots. (including `self`, arguments, local variables, and temp registers)
    ///
    pub(super) fn total_reg_num(&self, store: &Store) -> usize {
        store[self.iseq_id()].total_reg_num()
    }

    pub(crate) fn class_version(&self) -> u32 {
        self.class_version
    }

    pub(crate) fn class_version_label(&self) -> DestLabel {
        self.class_version_label.clone()
    }

    pub(super) fn specialize_level(&self) -> usize {
        self.current_frame().specialize_level
    }

    pub(super) fn position(&self) -> Option<BytecodePtr> {
        match &self.jit_type() {
            JitType::Loop(pos) => Some(*pos),
            _ => None,
        }
    }
    pub(super) fn is_loop(&self) -> bool {
        matches!(self.jit_type(), JitType::Loop(_))
    }

    pub(super) fn get_bb_label(&self, bb: BasicBlockId) -> JitLabel {
        self.current_frame().get_bb_label(bb)
    }

    ///
    /// Create a new *JitLabel*.
    ///
    pub(super) fn label(&mut self) -> JitLabel {
        self.current_frame_mut().label()
    }

    pub(super) fn loop_info(
        &self,
        entry_bb: BasicBlockId,
    ) -> Option<&(Liveness, Option<BBContext>)> {
        self.current_frame().loop_info.get(&entry_bb)
    }

    pub(super) fn loop_backedge(&self, entry_bb: BasicBlockId) -> Option<&BBContext> {
        self.current_frame()
            .loop_info
            .get(&entry_bb)
            .and_then(|(_, be)| be.as_ref())
    }

    pub(super) fn add_loop_info(
        &mut self,
        entry_bb: BasicBlockId,
        liveness: Liveness,
        backedge: Option<BBContext>,
    ) {
        self.current_frame_mut()
            .loop_info
            .insert(entry_bb, (liveness, backedge));
    }

    pub(super) fn loop_count(&self) -> usize {
        self.current_frame().loop_count
    }

    pub(super) fn inc_loop_count(&mut self) {
        self.current_frame_mut().loop_count += 1;
    }

    pub(super) fn dec_loop_count(&mut self) {
        self.current_frame_mut().loop_count -= 1;
    }

    pub(super) fn branch_continue(&mut self, bb_begin: BasicBlockId, bbctx: BBContext) {
        self.current_frame_mut().branch_map.insert(
            bb_begin,
            vec![BranchEntry {
                src_bb: None,
                bbctx,
                mode: BranchMode::Continue,
            }],
        );
    }

    pub(super) fn remove_branch(&mut self, bb: BasicBlockId) -> Option<Vec<BranchEntry>> {
        self.current_frame_mut().branch_map.remove(&bb)
    }

    pub(super) fn remove_backedge(&mut self, bb: BasicBlockId) -> Option<SlotContext> {
        self.current_frame_mut().backedge_map.remove(&bb)
    }

    pub(super) fn detach_branch_map(&mut self) -> HashMap<BasicBlockId, Vec<BranchEntry>> {
        std::mem::take(&mut self.current_frame_mut().branch_map)
    }

    fn branch(
        &mut self,
        src_bb: BasicBlockId,
        dest_bb: BasicBlockId,
        bbctx: BBContext,
        mode: BranchMode,
    ) {
        self.current_frame_mut()
            .branch_map
            .entry(dest_bb)
            .or_default()
            .push(BranchEntry {
                src_bb: Some(src_bb),
                bbctx,
                mode,
            });
    }

    ///
    /// Add new branch from *src_idx* to *dest* with the context *bbctx*.
    ///
    pub(super) fn new_side_branch(
        &mut self,
        iseq: &ISeqInfo,
        src_idx: BcIndex,
        dest_bb: BasicBlockId,
        mut bbctx: BBContext,
        dest: JitLabel,
    ) {
        bbctx.clear_above_next_sp();
        let src_bb = iseq.bb_info.get_bb_id(src_idx);
        #[cfg(feature = "jit-debug")]
        eprintln!(
            "   new_side branch: {src_idx}->{dest_bb:?} {:?}",
            bbctx.slot_state
        );
        self.branch(src_bb, dest_bb, bbctx, BranchMode::Side { dest });
    }

    ///
    /// Add new branch from *src_idx* to *dest* with the context *bbctx*.
    ///
    pub(super) fn new_branch(
        &mut self,
        iseq: &ISeqInfo,
        bc_pos: BcIndex,
        dest_bb: BasicBlockId,
        bbctx: &BBContext,
    ) {
        let mut bbctx = bbctx.clone();
        bbctx.clear_above_next_sp();
        let src_bb = iseq.bb_info.get_bb_id(bc_pos);
        #[cfg(feature = "jit-debug")]
        eprintln!(
            "   new_branch: {bc_pos}->{dest_bb:?} {:?}",
            bbctx.slot_state
        );
        self.branch(src_bb, dest_bb, bbctx, BranchMode::Branch);
    }

    ///
    /// Add new continuation branch from *src_idx* to *dest* with the context *bbctx*.
    ///
    pub(super) fn new_continue(
        &mut self,
        iseq: &ISeqInfo,
        src_idx: BcIndex,
        dest_bb: BasicBlockId,
        mut bbctx: BBContext,
    ) {
        bbctx.clear_above_next_sp();
        let src_bb = iseq.bb_info.get_bb_id(src_idx);
        #[cfg(feature = "jit-debug")]
        eprintln!(
            "   new_continue: {src_idx}->{dest_bb:?} {:?}",
            bbctx.slot_state
        );
        self.branch(src_bb, dest_bb, bbctx, BranchMode::Continue);
    }

    ///
    /// Add new backward branch from *src_idx* to *dest* with the context *bbctx*.
    ///
    pub(super) fn new_backedge(&mut self, target: SlotContext, bb_pos: BasicBlockId) {
        #[cfg(feature = "jit-debug")]
        eprintln!("   new_backedge:{bb_pos:?} {target:?}");
        self.current_frame_mut().backedge_map.insert(bb_pos, target);
    }

<<<<<<< HEAD
    ///
    /// Add new return branch with the context *bbctx*.
    ///
    pub(super) fn new_return(&mut self, ret: ResultState) {
        #[cfg(feature = "jit-debug")]
        eprintln!("   new_return:{:?}", ret);
        match &mut self.current_frame_mut().return_context {
            Some(res) => {
                res.join(&ret);
            }
            None => {
                self.current_frame_mut().return_context = Some(ret);
            }
        }
    }

=======
>>>>>>> 2765b3b3
    pub(super) fn push_ir(&mut self, bb: Option<BasicBlockId>, ir: AsmIr) {
        self.current_frame_mut().ir.push((bb, ir));
    }

    pub(super) fn add_inline_bridge(
        &mut self,
        src_bb: Option<BasicBlockId>,
        ir: AsmIr,
        dest_bb: Option<BasicBlockId>,
    ) {
        self.current_frame_mut()
            .inline_bridges
            .insert(src_bb, (ir, dest_bb));
    }

    pub(super) fn add_outline_bridge(&mut self, ir: AsmIr, dest: JitLabel, bbid: BasicBlockId) {
        self.current_frame_mut()
            .outline_bridges
            .push((ir, dest, bbid));
    }

    ///
    /// Check whether a method or `super` of class *class_id* exists in compile time.
    ///
    pub(super) fn jit_check_call(
        &mut self,
        store: &Store,
        recv_class: ClassId,
        name: Option<IdentId>,
    ) -> Option<FuncId> {
        if let Some(name) = name {
            // for method call
            self.jit_check_method(store, recv_class, name)
        } else {
            // for super
            self.jit_check_super(store, recv_class)
        }
    }

    ///
    /// Check whether a method *name* of class *class_id* exists in compile time.
    ///
    pub(super) fn jit_check_method(
        &self,
        store: &Store,
        class_id: ClassId,
        name: IdentId,
    ) -> Option<FuncId> {
        let class_version = self.class_version;
        store
            .check_method_for_class_with_version(class_id, name, class_version)?
            .func_id()
    }

    ///
    /// Check whether `super` of class *class_id* exists in compile time.
    ///
    fn jit_check_super(&mut self, store: &Store, recv_class: ClassId) -> Option<FuncId> {
        // for super
        let iseq_id = self.iseq_id();
        let mother = store[iseq_id].mother().0;
        let owner = store[mother].owner_class().unwrap();
        let func_name = store[mother].name().unwrap();
        store.check_super(recv_class, owner, func_name)
    }
}<|MERGE_RESOLUTION|>--- conflicted
+++ resolved
@@ -83,10 +83,6 @@
 ///
 /// Virtual Stack frame for specialized compilation.
 ///
-<<<<<<< HEAD
-=======
-#[derive(Debug)]
->>>>>>> 2765b3b3
 pub(crate) struct JitStackFrame {
     ///
     /// Type of compilation for this frame.
@@ -156,13 +152,10 @@
     /// Map for target contexts of backward branches.
     ///
     backedge_map: HashMap<BasicBlockId, SlotContext>,
-<<<<<<< HEAD
     ///
     /// Context for returning from this frame.
     ///
     pub(super) return_context: Option<ResultState>,
-=======
->>>>>>> 2765b3b3
 
     ///
     /// Generated AsmIr.
@@ -199,7 +192,6 @@
     pub(super) start_codepos: usize,
 }
 
-<<<<<<< HEAD
 impl std::fmt::Debug for JitStackFrame {
     fn fmt(&self, f: &mut std::fmt::Formatter<'_>) -> std::fmt::Result {
         f.debug_struct("JitStackFrame")
@@ -216,14 +208,6 @@
     }
 }
 
-=======
-impl Clone for JitStackFrame {
-    fn clone(&self) -> Self {
-        self.dup()
-    }
-}
-
->>>>>>> 2765b3b3
 impl JitStackFrame {
     pub(super) fn new(
         store: &Store,
@@ -260,10 +244,7 @@
             loop_count: 0,
             branch_map: HashMap::default(),
             backedge_map: HashMap::default(),
-<<<<<<< HEAD
             return_context: None,
-=======
->>>>>>> 2765b3b3
             ir: vec![],
             outline_bridges: vec![],
             inline_bridges: HashMap::default(),
@@ -293,10 +274,7 @@
             loop_count: 0,
             branch_map: HashMap::default(),
             backedge_map: HashMap::default(),
-<<<<<<< HEAD
             return_context: None,
-=======
->>>>>>> 2765b3b3
             ir: vec![],
             outline_bridges: vec![],
             inline_bridges: HashMap::default(),
@@ -327,14 +305,7 @@
         matches!(self.jit_type, JitType::Specialized { .. })
     }
 
-<<<<<<< HEAD
     #[cfg(any(feature = "emit-asm", feature = "jit-log"))]
-=======
-    pub(super) fn jit_type(&self) -> &JitType {
-        &self.jit_type
-    }
-
->>>>>>> 2765b3b3
     pub(super) fn specialize_level(&self) -> usize {
         self.specialize_level
     }
@@ -392,14 +363,11 @@
     pub(super) fn get_bb_label(&self, bb: BasicBlockId) -> JitLabel {
         self.basic_block_labels.get(&bb).copied().unwrap()
     }
-<<<<<<< HEAD
 
     pub(super) fn resolve_bb_label(&mut self, jit: &mut JitMemory, bb: BasicBlockId) -> DestLabel {
         let label = self.basic_block_labels.get(&bb).copied().unwrap();
         self.resolve_label(jit, label)
     }
-=======
->>>>>>> 2765b3b3
 }
 
 ///
@@ -460,16 +428,6 @@
         Self::new(class_version, class_version_label, stack_frame)
     }
 
-<<<<<<< HEAD
-=======
-    ///
-    /// Create new JitContext.
-    ///
-    pub(super) fn create_inline_ctx(&self, stack_frame: Vec<JitStackFrame>) -> Self {
-        Self::new(self.class_version, self.class_version_label(), stack_frame)
-    }
-
->>>>>>> 2765b3b3
     pub(super) fn loop_analysis(&self, pc: BytecodePtr) -> Self {
         let mut stack_frame = self.stack_frame.clone();
         stack_frame.last_mut().unwrap().jit_type = JitType::Loop(pc);
@@ -755,7 +713,6 @@
         self.current_frame_mut().backedge_map.insert(bb_pos, target);
     }
 
-<<<<<<< HEAD
     ///
     /// Add new return branch with the context *bbctx*.
     ///
@@ -772,8 +729,6 @@
         }
     }
 
-=======
->>>>>>> 2765b3b3
     pub(super) fn push_ir(&mut self, bb: Option<BasicBlockId>, ir: AsmIr) {
         self.current_frame_mut().ir.push((bb, ir));
     }
